== Developer Documentation

Here is an overview of how to use opencsv in your project.

   * <<Quick start>>
   * <<Upgrading from 4.x to 5.x>>
   * <<Upgrading from 3.x to 4.x>>
   * <<Core concepts>>
      - <<Configuration>>
      - <<Error handling>>
      - <<Annotations>>
   * <<Reading>>
      - <<Parsing>>
      - <<Reading into an array of strings>>
      - <<Reading into beans>>
   * <<Writing>>
      - <<Writing from an array of strings>>
      - <<Writing from a list of beans>>
      - <<From a database table>>
   * <<Validators>>
   * <<Nuts and bolts>>
      - <<Flow of data through opencsv>>
      - <<Mapping strategies>>

Once you have absorbed the overview of how opencsv works, please consult the
well-maintained Javadocs for further details.

=== Quick start

This is limited to the easiest, most powerful way of using opencsv to allow you
to hit the ground running.

For reading, create a bean to harbor the information you want to read, annotate
the bean fields with the opencsv annotations, then do this:

[source, java]
----
     List<MyBean> beans = new CsvToBeanBuilder(FileReader("yourfile.csv"))
       .withType(Visitors.class).build().parse();
----

For writing, create a bean to harbor the information you want to write, annotate
the bean fields with the opencsv annotations, then do this:
[source, java]
----
     // List<MyBean> beans comes from somewhere earlier in your code.
     Writer writer = new FileWriter("yourfile.csv");
     StatefulBeanToCsv beanToCsv = new StatefulBeanToCsvBuilder(writer).build();
     beanToCsv.write(beans);
     writer.close();
----

==== Even quicker start

Starting with version 4.2, there's another handy way of reading CSV files that
doesn't even require creating special classes. If your CSV file has headers,
you can just initialize a CSVReaderHeaderAware and start reading the values
out as a map:

[source, java]
----
      Map<String, String> values = new CSVReaderHeaderAware(new FileReader("yourfile.csv")).readMap();
----

=== Upgrading from 4.x to 5.x

5.0 is a major release because it breaks backward compatibility. What do you get
for that? Here is a list of the improvements in opencsv 5.0.

   * CsvToBean now has a stream() method to allow you to gracefully continue processing your beans if you so choose. Since it bypasses internal copying to a new list, it saves a smidgen of time and space.
   * Similarly, StatefulBeanToCsv now accepts a Stream to a new write() method.
   * Full support for the Java 8 Time API is included. Conversion to and from all JDK-types that implement TemporalAccessor is included.
   * In all annotations that accepted a conversion locale, it is now possible to stipulate a different conversion locale for writing than the one used for reading.
   * Similarly, @CsvDate can now take a different format for writing than reading.
   * Similarly, @CsvNumber can now take a different format for writing than reading.

Here are the things you can expect to encounter during an upgrade and what to
do about them.

   * Java 8 is now the minimum supported version.
   * Everything that was deprecated has been removed.
<<<<<<< HEAD
      * All non-essential constructors and CsvToBean.parse() methods have been removed. Please use the builder classes instead.
      * IterableCSVToBean and IterableCSVToBeanBuilder have both been removed. CsvToBean itself is iterable; use it instead.
      * Scads of methods that had to do with the internal implementation details of a mapping strategy have been removed from the interface MappingStrategy. You probably never needed these anyway if you wrote your own mapping strategy.
      * The custom converter SplitOnWhitespace has been removed. Use the "split" parameter to the annotation in question.
=======
   ** All non-essential constructors and CsvToBean.parse() methods have been removed. Please use the builder classes instead.
   ** IterableCSVToBean and IterableCSVToBeanBuilder have both been removed. CsvToBean itself is iterable; use it instead.
   ** Scads of methods that had to do with the internal implementation details of a mapping strategy have been removed from the interface MappingStrategy.
      You probably never needed these anyway, if you wrote your own mapping strategy.
   ** The custom converter SplitOnWhitespace has been removed. Use the "split" parameter to the annotation in question.
>>>>>>> 01d9c5f6
   * Writing non-annotated beans now produces capitalized headers like the rest of opencsv.
   * Introspection has been replaced with Reflection. As a result, writing beans no longer fails if a getter is not available.
   * If you created custom converters and declared them with the type parameter for the bean type (e.g. MyConverter<T> extends AbstractBeanField<T>) instead
   of declaring them with a raw class (e.g. MyConverter extends AbstractBeanField), you will need to add one more type parameter for the type of the index
   into multivalued fields (e.g. MyConverter<T, I> extends AbstractBeanField<T, I>).
   * With the introduction of the LineValidator and RowValidator the following classes will throw CsvValidationException as well as an IOException
   ** CSVReader
   *** readNext
   ** CSVIterator
   *** constructor
   ** CSVReaderHeaderAware
   *** readNext
   *** readMap

And we have a new list of things that we have deprecated and plan to remove in
6.0, as well as what you can do about it.

   * MappingStrategy.isAnnotationDriven() is simply no longer necessary. It was always an internal implementation detail that has nothing to do with anything but two specific mapping strategies. We have made it a default method in the interface, so you can remove your code immediately if you have implemented your own mapping strategy.
   * LiteralComparator can be replaced by a few Comparators from Apache Commons Collections strung together. See the deprecation note for details.
   * CsvToBeanFilter should be replaced with BeanVerifier.

=== Upgrading from 3.x to 4.x

4.0 is a major release because it breaks backward compatibility. What do you get
for that? Here is a list of the improvements in opencsv 4.0.

   * We have rewritten the bean code to be multi-threaded so that reading from an input directly into beans is significantly faster. Performance benefits depend largely on your data and hardware, but our non-rigorous tests indicate that reading now takes a <em>third</em> of the time it used to.
   * We have rewritten the bean code to be multi-threaded so that writing from a list of beans is significantly faster. Performance benefits depend largely on your data and hardware, but our non-rigorous tests indicate that writing now takes <em>half</em> of the time it used to.
   * There is a new iterator available for iterating through the input into beans. This iterator is consistent in every way with the behavior of the code that reads all data sets at once into a list of beans. The old iterator did not support all features, like locales and custom converters.
   * opencsv now supports internationalization for all error messages it produces. The easiest way to benefit from this is to make certain the default locale is the one you want. Otherwise, look for the withErrorLocale() and setErrorLocale() methods in various classes. Localizations are provided for American English and German. Further submissions are welcome, but with a submission you enter into a life-long contract to provide updates for any new messages for the language(s) you submit. If you break this contract, you forefit your soul.
   * Support for national character sets was added to ResultSetHelperService (NClob, NVarchar, NChar, LongNVarchar).

Here are the things you can expect to encounter during an upgrade and what to
do about them.

   * Java 7 is now the minimum supported version. Tough noogies.
   * Everything that was deprecated has been removed.
      * BeanToCsv is no more. Please use StatefulBeanToCsv instead. The quick start guide above gives you an example.
      * @CsvBind was replaced with @CsvBindByName. It really is as simple as search and replace.
      * ConvertGermanToBooleanRequired was removed. Replace it with @CsvCustomBindByName(converter = ConvertGermanToBoolean.class, required = true).
   * In the rare case that you have written your own mapping strategy:
      * MappingStrategy now includes a method verifyLineLength(). If you derive your mapping strategy from one of ours, you're okay. Otherwise, you will have to implement it.
      * In the rare case that you used opencsv 3.10, registerBeginningOfRecordForReading() and registerEndOfRecordForReading() were removed from MappingStrategy. They were the result of thought processes worthy of nothing more accomplished than a drunken monkey. I may write that because I wrote the bad code. If you derived your mapping strategy from one of ours, you're okay. Otherwise, you'll have to remove these methods.
      * findDescriptor no longer includes "throws IntrospectionException" in its method signature. If you had it, you'll have to get rid of it. If you had it an needed it, you'll have to rewrite your code.
      * There are now requirements for thread-safety imposed on certain methods in every mapping strategy. See the Javadoc for MappingStrategy for details.
      * The method setErrorLocale() is now required. If you derive your implementation from one of ours, you're fine. If not, implement it, or make it a no-op.
      * The method setType() is now required. If you derive your implementation from one of ours, you're fine. If not, implement it, or make it a no-op.
   * MappingUtils was really meant to be for internal use, but of course we can't control that, so let it be said that:
      * the class is now named OpencsvUtils, because it encompasses more than mapping, and
      * the determineMappingStrategy() method now requires a locale for error messages. Null can be used for the default locale.
   * The constructors for BeanFieldDate and BeanFieldPrimitiveType now require a locale for error messages. This is to avoid a proliferation of constructors or setters. These classes probably ought not to be used in your code directly, and probably ought to be final, but we still thought it best to inform you.
   * The interface BeanField requires the method setErrorLocale(). Assuming you derive all of your BeanField implementations from AbstractBeanField, this does not affect you.

And we have a new list of things that we have deprecated and plan to remove in
5.0, as well as what you can do about it.

   * IterableCSVToBean and IterableCSVToBeanBuilder have both been deprecated. CsvToBean itself is now iterable; use it instead.
   * All constructors except the ones with the smallest (often nullary, using defaults for all values) and largest argument lists (which often have only package access) have been deprecated. The constructors in between have grown over the years as opencsv has added features, and they've become unwieldy. We encourage all of our users to use the builders we provide instead of the constructors.
   * All variants of CsvToBean.parse() except the no-argument variant. Please use the builder we provide.
   * MappingStrategy.findDescriptor() will no longer be necessary in 5.0 because the plan is to move to reflection completely and no longer use introspection.

include::dev-coreConcepts.adoc[]

include::dev-reading.adoc[]

include::dev-writing.adoc[]

<<<<<<< HEAD
"CSV" stands for "comma-separated values", but life would be too simple if that
were always true. Often the separator is a semicolon. Sometimes the separator
character is included in the data for a field itself, so quotation characters
are necessary. Those quotation characters could be included in the data also,
so an escape character is necessary. All of these configuration options and more
are given to the parser or the CSVWriter as necessary. Naturally, it's easier for
you to give them to a builder and the builder passes them on to the right class.

Say you're using a tab for your separator, you can do something like
this:

[source, java]
----
     CSVReader reader = new CSVReader(new FileReader("yourfile.csv"), '\t');
----

or for reading with annotations:

[source, java]
----
     CsvToBean csvToBean = new CsvToBeanBuilder(new FileReader("yourfile.csv"))
       .withSeparator('\t').build();
----

And if you single-quoted your escaped characters rather than double-quoting them,
you can use the three-argument constructor:

[source, java]
----
     CSVReader reader = new CSVReader(new FileReader("yourfile.csv"), '\t', '\'');
----

or for reading with annotations:

[source, java]
----
     CsvToBean csvToBean = new CsvToBeanBuilder(new FileReader("yourfile.csv"))
       .withSeparator('\t').withQuoteChar('\'').build();
----

==== Error handling

opencsv uses structured exception handling, including checked and unchecked
exceptions. The checked exceptions are typically errors in input data and do
not have to impede further parsing. They could occur at any time during normal
operation in a production environment. They occur during reading or writing.

The unchecked errors are typically the result of incorrect programming and
should not be thrown in a production environment with well-tested code.

opencsv gives you two options for handling the checked exceptions both while
reading and while writing. You may either choose to have all exceptions thrown
and handle these, or you may choose to have them collected so you can inspect
and deal with them after parsing. If you don't have them collected, the first
error in the input file will force a cessation of parsing. The default is to
throw exceptions.

To change exception handling, simply use CsvToBeanBuilder.withThrowExceptions()
for reading and StatefulBeanToCsvBuilder.withThrowExceptions() for writing, then
collect the results after data processing with CsvToBean.getCapturedExceptions()
for reading and StatefulBeanToCsv.getCapturedExceptions() for writing.

==== Annotations

The most powerful mechanism opencsv has for reading and writing CSV files involves
defining beans that the fields of the CSV file can be mapped to and from, and
annotating the fields of these beans so opencsv can do the rest. In brief, these
annotations are:

   * CsvBindByName: Maps a bean field to a field in the CSV file based on the name of the header for that field in the CSV input.
   * CsvBindByPosition: Maps a bean field to a field in the CSV file based on the numerical position of the field in the CSV input.
   * CsvBindAndSplitByName: Maps a Collection-based bean field to a field in the CSV file based on the name of the header for that field in the CSV input.
   * CsvBindAndSplitByPosition: Maps a Collection-based bean field to a field in the CSV file based on the numerical position of the field in the CSV input.
   * CsvBindAndJoinByName: Maps multiple input columns in the CSV file to one bean field based on the name of the headers for those fields in the CSV input.
   * CsvBindAndJoinByPosition: Maps multiple input columns in the CSV file to one bean field based on the numerical positions of those fields in the CSV input.
   * CsvDate: Must be applied to bean fields of date/time types for automatic conversion to work, and must be used in conjunction with one of the preceding six annotations.
   * CsvNumber: May be applied to bean fields of a type derived from java.lang.Number, and when used must be used in conjunction with one of the first six annotations.
   * CsvCustomBindByName: The same as CsvBindByName, but must provide its own data conversion class.
   * CsvCustomBindByPosition: The same as CsvBindByPosition, but must provide its own data conversion class.

As you can infer, there are two strategies for annotating beans, depending on your input:

   * Annotating by header name
   * Annotating by column position

It is possible to annotate bean fields both with header-based and position-based annotations.
If you do, position-based annotations take precedence if the mapping strategy is
automatically determined. To use the header-based annotations, you would need to
instantiate and pass in a HeaderColumnNameMappingStrategy. When might this be
useful? Possibly reading two different sources that provide the same data, but
one includes headers and the other doesn't. Possibly to convert between headerless
input and output with headers. Further use cases are left as an exercise for the
reader.

Most of the more detailed documentation on using annotations is in the section
on reading data. The use of annotations applies equally well to writing data,
though; the annotations define a two-way mapping between bean fields and fields
in a CSV file. Writing is then simply reading in reverse.

=== Reading

Most users of opencsv find themselves needing to read CSV files, and opencsv excels
at this. But then, opencsv excels at everything. :)

==== Parsing

It's unlikely that you will need to concern yourself with exactly how parsing
works in opencsv, but documentation wouldn't be documentation if it didn't cover
all of the obscure nooks and crannies. So here we go.

Parsers in opencsv implement the interface ICSVParser. You are free to write your
own, if you feel the need to. opencsv itself provides two parsers, detailed in the
following sections.

Although opencsv attempts to be simple to use for most use cases, and thus tries
not to make the choice of a parser obvious, you are still always free to instantiate
whichever parser suits your needs and pass it to the builder or reader you are using.

===== CSVParser

The original, tried and true parser that does fairly well everything you need to
do, and does it well. If you don't tell opencsv otherwise, it uses this parser.

The advantage of the CSVParser is that it's highly configurable and has the best chance of
parsing "non-standard" CSV data.  The disadvantage is that while highly configurable it was
found that there were RFC4180 data that it could not parse.  Thus the RFC4180Parser was created.

===== RFC4180Parser

https://www.rfc-editor.org/rfc/rfc4180.txt[RFC4180] defines a standard for
all of the nitty-gritty questions of just precisely how CSV files are to be
formatted, delimited, and escaped. Since opencsv predates RFC4180 by a few days
and every effort was made to preserve backwards compatibility, it was necessary
to write a new parser for full compliance with RFC4180.

The main difference between between the CSVParser and the RFC4180Parser is that the
CSVParser uses an escape character to denote "unprintable" characters while the RFC4180 spec
takes all characters between the first and last quote as gospel (with the exception of the double quote
which is escaped by a double quote).

==== Reading into an array of strings

At the most basic, you can use opencsv to parse an input and return a String[], thus:
[source, java]
----
     CSVReader reader = new CSVReader(new FileReader("yourfile.csv"));
     String [] nextLine;
     while ((nextLine = reader.readNext()) != null) {
        // nextLine[] is an array of values from the line
        System.out.println(nextLine[0] + nextLine[1] + "etc...");
     }
----

One step up is reading all lines of the input file at once into a List<String[]>, thus:
[source, java]
----
     CSVReader reader = new CSVReader(new FileReader("yourfile.csv"));
     List<String[]> myEntries = reader.readAll();
----

The last option for getting at an array of strings is to use an iterator:
[source, java]
----
     CSVIterator iterator = new CSVIterator(new CSVReader(new FileReader("yourfile.csv")));
     for(String[] nextLine : iterator) {
        // nextLine[] is an array of values from the line
        System.out.println(nextLine[0] + nextLine[1] + "etc...");
     }
----

or:
[source, java]
----
     CSVReader reader = new CSVReader(new FileReader("yourfile.csv"));
     for(String[] nextLine : reader.iterator()) {
        // nextLine[] is an array of values from the line
        System.out.println(nextLine[0] + nextLine[1] + "etc...");
     }
----

==== Reading into beans

Arrays of strings are all good and well, but there are simpler, more modern ways
of data processing. Specifically, opencsv can read a CSV file directly into a list
of beans. Quite often, that's what we want anyway, to be able to pass the data
around and process it as a connected dataset instead of individual fields whose
position in an array must be intuited. We shall start with the easiest and most
powerful method of reading data into beans, and work our way down to the cogs
that offer finer control, for those who have a need for such a thing.

Performance always being one of our top concerns, reading is written to be
multi-threaded, which truly speeds the library up by quite a bit. There are two
performance choices left in your hands:
. Time vs. memory: The classic trade-off. If memory is not a problem, read using CsvToBean.parse() or CsvToBean.stream(), which will read all beans at once and are multi-threaded. If your memory is limited, use CsvToBean.iterator() and iterate over the input. Only one bean is read at a time, making multi-threading impossible and slowing down reading, but only one object is in memory at a time (assuming you process and release the object for the garbage collector immediately).
. Ordered vs. unordered. opencsv preserves the order of the data given to it by default. Maintaining order when using parallel programming requires some extra effort which means extra CPU time. If order does not matter to you, use CsvToBeanBuilder.withOrderedResults(false). The performance benefit is not large, but it is measurable. The ordering or lack thereof applies to data as well as any captured exceptions.

The bean work was begun by Kyle Miller and extended by Tom Squires and Andrew Jones.

===== Annotations

By simply defining a bean and annotating the fields, opencsv can do all of the
rest. When we write "bean", that's a loose approximation of the requirements.
Actually, if you use annotations, opencsv uses reflection (not introspection) on
reading, so all you need is a POJO (plain old Java object) that does not have to
conform to the Java Bean Specification, but is required to be public and have a
public nullary constructor. If getters and setters are present and accessible,
they are used. Otherwise, opencsv bypasses access control restrictions to get to
member variables.

Writing is unfortunately not quite the same. Writing requires getters.

Besides the basic mapping strategy, there are various mechanisms for processing
certain kinds of data.

====== Annotating by header name
CSV files should have header names for all fields in the file, and these can
be used to great advantage. By annotating a bean field with the name of the header
whose data should be written in the field, opencsv can do all of the matching
and copying for you. This also makes you independent of the order in which the
headers occur in the file. For data like this:

----
     firstName,lastName,visitsToWebsite
     John,Doe,12
     Jane,Doe,23
----
you could create the following bean:
[source, java]
----
     public class Visitors {

     @CsvBindByName
     private String firstName;

     @CsvBindByName
     private String lastName;

     @CsvBindByName
     private int visitsToWebsite;

     // Getters and setters go here.
     }
----

Here we simply name the fields identically to the header names. After that,
reading is a simple job:
[source, java]
----
     List<Visitors> beans = new CsvToBeanBuilder(FileReader("yourfile.csv"))
       .withType(Visitors.class).build().parse();
----

This will give you a list of the two beans as defined in the example input file.
Note how type conversions to basic data types (wrapped and unwrapped primitives
and Strings) occur automatically.

Input can get more complicated, though, and opencsv gives you the tools to deal
with that. Let's start with the possibility that the header names can't be
mapped to Java field names:

----
     First name,Last name,1 visit only
     John,Doe,true
     Jane,Doe,false
----
In this case, we have spaces in the names and one header with a number as the
initial character. Other problems can be encountered, such as international
characters in header names. Additionally, we would like to require that at least
the name be mandatory. For this case, our bean doesn't look much different:
[source, java]
----
     public class Visitors {

     @CsvBindByName(column = "First Name", required = true)
     private String firstName;

     @CsvBindByName(column = "Last Name", required = true)
     private String lastName;

     @CsvBindByName(column = "1 visit only")
     private boolean onlyOneVisit;

     // Getters and setters go here.
     }
----
The code for reading remains unchanged.

Now let's say that your data for whatever reason look like this:

----
     First name,Last name,1 visit only
     John middle:Bubba,Doe,true
     Jane middle:Rachel,Doe,false
----

Someone has included the person's middle name in the field for the first name.
But we really only want the first name. Do we have to write a custom converter?
No, friends, there is an easier way:

[source, java]
----
     @CsvBindByName(column = "First Name", required = true, capture="([^ ]+) .*")
     private String firstName;
----
The capture option to all of the binding annotations (except the custom binding
annotations, of course) allows you to tell opencsv just what part of the input
field should actually be considered significant. opencsv takes the contents of
the first capture group. In this example, we take everything up to but not
including the first space and discard the rest. Please read the Javadoc for
more details and handling of edge cases.

====== Annotating by column position
Not every scribe of CSV files is kind enough to provide header names. This is a
no-no, but we're not here to condemn the authors of poor data exports. Our goal
is to provide our users with everything they could possibly need to parse CSV
files, no matter how bad, as long as they're still logically coherent in some
way.

To that end, we have also accounted for the possibility that there are no
headers, and data must be divined from column position. We will return to our
previous input file sans header names:

----
     John,Doe,12
     Jane,Doe,23
----

The bean for these data would be:

[source, java]
----
     public class Visitors {

     @CsvBindByPosition(position = 0)
     private String firstName;

     @CsvBindByPosition(position = 1)
     private String lastName;

     @CsvBindByPosition(position = 2)
     private int visitsToWebsite;

     // Getters and setters go here.
     }
----

Besides that, the annotations behave the same as their header name counterparts.

====== Locales, dates, numbers
We've considered primitives, but we haven't considered more complex yet common
data types. We have also not considered locales other than the default locale
or formatting options beyond those provided by a locale. Here we shall do all
of this at the same time. Consider this input file:

----
     username,valid since,annual salary
     user1,01.01.2010,100.000€
     user2,31.07.2014,50.000€
----
The dates are dd.MM.yyyy, the salaries use a dot as the thousands delimiter,
and a currency symbol is in use.
For this input we create the following bean:
[source, java]
----
     public class Employees {

     @CsvBindByName(required = true)
     private String username;

     @CsvBindByName(column = "valid since")
     @CsvDate("dd.MM.yyyy")
     private Date validSince;

     @CsvBindByName(column = "annual salary", locale = "de-DE")
     @CsvNumber("#.###¤")
     private int salary;

     // Getters and setters go here.
     }
----
The date is handled with the annotation @CsvDate in addition to the mapping annotation.
@CsvDate can take a format string, and incidentally handles all common date-type
classes. See the Javadocs for more details. The format of the salary, including
thousands separator and currency symbol, are dealt with using a combination of
the German locale, one of many countries where the thousands
separator is a dot, and @CsvNumber.

====== Collection-based bean fields (one-to-many mappings)
CSV files are lists, right? Well, some people like lists within lists. For them,
we have the ability to annotate bean fields that are declared to be some type
implementing java.util.Collection. When using CsvBindAndSplitByName or
CsvBindAndSplitByPosition, one field in the CSV file is taken to be a list of
data that are separated by a delimiter of some kind. The input is split along
this delimiter and the results are put in a Collection and assigned to the bean
field. What kind of Collection? Any kind you want. If opencsv knows it, it
instantiates an implementing class for you. If opencsv doesn't know it, you can
educate opencsv. Every reasonable Collection-based interface from the JDK is
known, and well as Bag and SortedBag from Apache Commons Collections. Some
examples would doubtless illuminate my meaning.

[source, java]
----
     public class Student {

     @CsvBindAndSplitByName(elementType = Float.class)
     Collection<Float> testScores;

     @CsvBindAndSplitByName(elementType = Double.class, collectionType = LinkedList.class)
     List<? extends Number> quizScores;

     @CsvBindAndSplitByName(elementType = Date.class, splitOn = ";+", writeDelimiter = ";")
     @CsvDate("yyyy-MM-dd")
     SortedSet<Date> tardies;

     @CsvBindAndSplitByName(elementType= Teacher.class, splitOn = "\\|", converter = TextToTeacher.class)
     List<Teacher> teachers;

     @CsvBindByName
     int studentID;

     // Getters and setters go here
----

This shows us much of the power of these annotations in a few lines. Let's take
the first field. It is defined to be a Collection of Floats. Note, please, the
annotation @CsvBindAndSplitByName (or the equivalent for position) always
requires the type of an element of the collection being created. Nothing else
is mandatory. In particular, Collection itself has no directly implementing
classes, but please note, we didn't indicate to opencsv which kind of collection
we want. opencsv chooses one for us.

The next field is a List of something derived from Number. This is where it
becomes apparent why the element type is mandatory -- it cannot always be
determined. Besides that, in this line we are not satisfied with the List
implementation opencsv chooses, so we specify LinkedList with the collectionType
parameter to the annotation.

The third field is a SortedSet of dates (when a student was tardy to
class). Sorted for convenience, and a set to avoid clerical errors of double
entry. For this field we have specified that the string separating elements of
this list in the input is one or more semicolons. This string is always
interpreted as a regular expression. Interestingly, in case we write these data
out to a CSV file later, the elements of the list should be separated with a
single semicolon. Perhaps someone is trying to convert the data from a older
format or remove redundancies.

The forth field is a list of teachers the student has. This field demonstrates
the combination of collection-based fields and custom converters. The
converter, which must be derived from AbstractCsvConverter, could look like this:

[source, java]
----
     public class TextToTeacher extends AbstractCsvConverter {

       @Override
       public Object convertToRead(String value) {
           Teacher t = new Teacher();
           String[] split = value.split("\\.", 2);
           t.setSalutation(split[0]);
           t.setSurname(split[1]);
           return t;
       }

       @Override
       public String convertToWrite(Object value) {
           Teacher t = (Teacher) value;
           return String.format(""%s.%s", t.getSalutation(), t.getSurname());
       }

     }
----

The corresponding data structure would be:

[source, java]
----
     public class Teacher {
       private String salutation;
       private String surname;

       // Getters and setters go here
     }
----

The final field is simply for student identification.

The input to be mapped to this bean could look like this:

----
     studentID,testScores,quizScores,tardies,teachers
     1,100.0 97.2 18.9,77 90.3 88.8,,Mr.Stone|Mrs.Mason
     2,56.6 97.2 90.0,82.0 79.6 66.9,2017-01-02;2017-03-04;;;2017-03-04;;2017-05-31,Ms.Currie|Mr.Feynman
----

The first student has never been tardy, so that list will be empty (but never
null). The school secretary accidentally entered a tardy for the second student
twice, but this will be eliminated by the SortedSet.

Let's say you want to tell opencsv which Collection implementation to use,
perhaps because you want to make certain it's one that will perform better for
your usage pattern, or perhaps because you want to use one opencsv knows nothing
about, like your own implementation. There are two ways of doing this. We
already saw one: specify the implementation you want to use in the annotation
with the parameter "collectionType". The only stipulations on the implementing
class are that it be public and have a nullary constructor. The other way is to
declare the type of the bean field using the implementing class rather than the
interface implemented, thus:

[source, java]
----
     public class MySuperDuperIntegerList extends ArrayList<Integer> {

     // Do something super duper.

     }

     public class DataClass {

     @CsvBindAndSplitByName(elementType = Integer.class)
     MySuperDuperIntegerList myList;

     // Getter and setter go here
     }
----

Here, instead of declaring List<Integer> myList, we used the implementing class.
opencsv will respect this and instantiate the class specified. That class can
be parameterized, naturally (e.g. MySuperDuperList<Integer>).

All of the other features you know, love, and depend on, such as a field being
required, or support for locales, is equally well supported for Collection-based
members.

For details on which subinterfaces of Collection opencsv knows and exactly what
implementation opencsv uses for those interfaces if you don't specify one, see
the Javadoc for the annotations CsvBindAndSplitByName or
CsvBindAndSplitByPosition.

====== MultiValuedMap-based bean fields (many-to-one mappings)
If Collection-based bean fields were there to split one element into many,
MultiValuedMap-based bean fields are there to consolidate many elements into
one. What if you have the following input?

----
     Album,Artist,Artist,Artist,Track1,Track2,Track3,Track4
     We are the World,Michael Jackson,Lionel Richie,Stevie Wonder,We are the World,We are the World (instrumental),Did this album,Have any other tracks?
----

The first difficulty you will encounter is that three columns have the same
name. The second difficulty is that the number of tracks in the header might
increase over time, but you want them all. Both problems are easily solved, as
are all problems in the opencsv-world:

[source, java]
----
     public class Album {

       @CsvBindByName(column = "Album")
       private String albumTitle;

       @CsvBindAndJoinByName(column = "Artist", elementType = String.class)
       private MultiValuedMap<String, String> artists;

       @CsvBindAndJoinByName(column = "Track[0-9]+", elementType = String.class, mapType = HashSetValuedHashMap.class, required = true)
       private MultiValuedMap<String, String> tracks;

       // Getters and setters go here
     }
----

The first field is unimportant for this illustration.

The second field is a MultiValuedMap that collects all of the values under all
of the columns with the name "Album". If you are not familiar with
MultiValuedMap, it is a part of Apache Commons Collections. The first parameter
is the index, and the second parameter is the value. In the case of
CsvBindAndJoinByName, the index should always be a string. The value should be
of a type to which the elementType from the annotation is assignable.

Why would we choose to use such a cumbersome data type as a MultiValuedMap to
implement this feature? Why not a simple List and everyone is happy? Two
reasons: First, someone will want to know what the header was actually named on
reading, and second, opencsv needs to know what the header is named when it
writes beans to a CSV file. And really, at least for reading, a MultiValuedMap
isn't that cumbersome: Mostly you will want a list of all values, not caring
about which header they were under, and that can simply be had by calling
values() on the field.

Back to our topic, the second field will be a MultiValuedMap with exactly one
key: "Artist". Under this key, there will be a list with up to three entries, in
this case "Michael Jackson", "Lionel Richie" and "Stevie Wonder". It only
remains to note that the type of the elements being read must always be
specified for the same reason it is necessary for Collection-based bean fields.

The third field sums up most of the rest of the features this annotation
provides. As you can see, the definition of the column names is a regular
expression. Naturally, the "column" attribute of CsvBindAndJoinByName is always
interpreted as a regular expression. In this annotation we have also requested
a specific implementation of MultiValuedMap, which opencsv will honor. We have
decided that this field is mandatory, which in this case means that at least one
matching header must be in the input, and every record must have a non-empty
value for at least one of the matching columns. Given the input from above, this
MultiValuedMap will have four entries, one for each column, and each of these
entries will have a list of one element as its value. The elements will be the
track titles.

All of the usual features apply: conversion locale, combination with CsvDate,
custom converters as with collection-based fields, and specifying your own
implementation of MultiValuedMap either through the annotation or by defining
the field with the specific implementation (default implementations for the
applicable interface are documented in the Javadoc for CsvBindAndJoinByName).
The latter being said, if the MultiValuedMap is already present (and possibly
contains values), say through the use of a constructor, it will not be
overwritten, but rather added to.

What about precedence? To stay with our running example, what if after extending
the number of track titles in the input significantly (which would require no
changes to the bean), we hire some junior programmer who doesn't get it, and he
adds the following field to the bean:
[source, java]
----
     @CsvBindByName(column = "Track21")
     private String track21;
----
What does opencsv do with this? It follows the general computing principle of
"specific trumps general": It puts any information found under the header
"Track21" into the new field, not the MultiValuedMap. Obviously this doesn't
exist for the sole purpose of creating mistakes; you can use it to your
advantage if you want one otherwise matching column to be treated individually.

Since we're on the topic of precedence, what happens if two regular expressions
from CsvBindAndJoinByName match one and the same input header name? Don't do
this. The results are undefined.

While minding the last caveat, it is possible to use this feature to collect
everything not otherwise mapped:
[source, java]
----
     public class Demonstration {

       @CsvBindByName(column = "index")
       private String index;

       @CsvBindAndJoinByName(column = ".*", elementType = String.class)
       private MultiValuedMap<String, String> theRest;

       // Getters and setters go here
     }
----

There is another way one could possibly use this feature: Let's say you get
input of the same information from two different sources, and for reasons that
are beyond your control, they have different header names. Perhaps they are in
different languages. In one file, the header is:

----
studentID,given name,surname
----

And in another file, it's:

----
Schueler-ID,Vorname,Nachname
----

You really don't want two beans for the same thing. You can simply do this:
[source, java]
----
     public class Student {

       @CsvBindAndJoinByName(column = "(student|Schueler-)ID")
       private MultiValuedMap<String, Integer> id;

       @CsvBindAndJoinByName(column = "(given |Vor)name")
       private MultiValuedMap<String, String> givenName;

       @CsvBindAndJoinByName(column = "(sur|Nach)name")
       private MultiValuedMap<String, String> surname;

       // Getters and setters go here
     }
----
The only down side is, you will have to unpack the values with code like:
[source, java]
----
     bean.getSurname().values().toArray(new String[1])[0];
----

But wait! That's not all! Using CsvBindAndJoinByPosition we can do the same
thing with input that does not include headers. Let's just say for the sake of
argument that our album example from earlier now no longer includes headers, and
that the structure grew over time. Perhaps the first version of the CSV file
only included one artist, and the other two fields for artist were added at two
different points in time after that. The tracks grew over time as well. So now
our input looks like this:

----
     We are the World,Michael Jackson,We are the World,We are the World (instrumental),Lionel Richie,Did this album,Stevie Wonder,Have any other tracks?
----

In other words, first the album name, then the first artist, followed by two
tracks, then the second artist followed by one more track, then the third artist
again followed by one track. The bean for these data would look like this:

[source, java]
----
     public class Album {

       @CsvBindByPosition(position = 0)
       private String albumName;

       @CsvBindAndJoinByPosition(position = "1,4,6", elementType = String.class)
       MultiValuedMap<Integer, String> artists;

       @CsvBindAndJoinByPosition(position = "2-3,5,7-", elementType = String.class)
       MultiValuedMap<Integer, String> tracks;

       // Getters and setters go here
     }
----

The first thing to notice in this example is that we have used
CsvBindAndJoinByPosition, which takes a list of zero-based column numbers and
ranges as its most important argument. The list is comma-separated, and can
include any number of column indices as well as closed (e.g. "3-5") and
half-open (e.g. "-5" or "10-") ranges.

The next thing to notice in this example is that for CsvBindAndJoinByPosition,
the index type to MultiValuedMap must be Integer. Values are saved under the
index of the column position they were found in.

The last thing to notice is that as long as new column positions are added to
the end of the file and these are all new tracks, they will all be placed in the
variable "tracks" because the column position definition from the
CsvBindAndJoinByPosition annotation defines an open range starting at index 7.

As with a header-based mapping, it is possible to create a mop-up field, if no
other fields are mapped with CsvBindAndJoinByPosition, by mapping to a
MultiValuedMap using the fully open range expression "-".

Writing with CsvBindAndJoinByName and CsvBindAndJoinByPosition are slightly more
complicated. Both include ambiguous information about the source of the data,
one in the form of regular expressions, and the other in the form of ranges.
Once the data have been read in, there is no way from this information alone
to determine which column each header came from. That, as we have already said,
is why we use a MultiValuedMap: the index gives us this vital information. That
said, it should be obvious that when writing, the MultiValuedMap must be
completely filled out for every bean before sending it off to be written. That
is, every index that is expected in the output must be present in the map and
have at least a null value.

====== Custom converters
Now, we know that input data can get very messy, so we have provided our users
with the ability to deal with the messiest of data by allowing you to define your
own custom converters. The custom converters here are used at the level of the
entire field, not like the custom converters previously covered in
collection-based and MultiValuedMap-based bean fields. Every converter must be
derived from AbstractBeanField, must be public, and must have a public nullary
constructor. For reading, the convert() method must be overridden. opencsv
provides two custom converters in the package com.opencsv.bean.customconverter.
These can be useful converters themselves, but they also exist for instructive
purposes: If you want to write your own custom converter, look at these for
examples of how it's done.

Let's use two as illustrations. Let's say we have the following input file:

----
     cluster,nodes,production
     cluster1,node1 node2,wahr
     cluster2,node3 node4 node5,falsch
----

In this file we have a list of server clusters. The cluster name comes first,
followed by a space-delimited list of names of servers in the cluster. The final
field indicates whether the cluster is in production use or not, but the truth
value uses German. Here is the appropriate bean, using the custom converters
opencsv provides:

[source, java]
----
     public class Cluster {

       @CsvBindByName
       private String cluster;

       @CsvCustomBindByName(converter = ConvertSplitOnWhitespace.class)
       private String[] nodes;

       @CsvCustomBindByName(converter = ConvertGermanToBoolean.class)
       private boolean production;

       // Getters and setters go here.
     }
----

More than that is not necessary. If you need boolean values in other languages,
take a gander at the code in ConvertGermanToBoolean; Apache BeanUtils provides
a slick way of converting booleans.

The corresponding annotations for custom converters based on column position are
also provided.

===== Reading into beans without annotations

If annotations are anathema to you, you can bypass them with carefully
structured data, beans and with somewhat more code. For example, here's how you
can map to a bean based on the field positions in your CSV file:

[source, java]
----
    ColumnPositionMappingStrategy strat = new ColumnPositionMappingStrategy();
    strat.setType(YourOrderBean.class);
    String[] columns = new String[] {"name", "orderNumber", "id"}; // the fields to bind to in your bean
    strat.setColumnMapping(columns);

    CsvToBean csv = new CsvToBean();
    List list = csv.parse(strat, yourReader);
----

===== Skipping, filtering and verifying
With some input it can be helpful to skip the first few lines. opencsv provides
for this need with CsvToBeanBuilder.withSkipLines(), which ultimately is used on
the appropriate constructor for CSVReader, if you would prefer to do everything
without the use of the builders. This will skip the first few lines of the raw
input, not the CSV data, in case some input provides heaven knows what before the
first line of CSV data, such as a legal disclaimer or copyright information.

So, for example, you can skip the first two lines by doing:

[source, java]
----
     CSVReader reader = new CSVReader(new FileReader("yourfile.csv"), '\t', '\'', 2);
----

or for reading with annotations:
[source, java]
----
     CsvToBean csvToBean = new CsvToBeanBuilder(new FileReader("yourfile.csv"))
       .withSeparator('\t').withQuoteChar('\'').withSkipLines(2).build();
----

Verifying is slightly different. With verifying, a complete finished bean
is checked for desirability and consistency. By implementing BeanVerifier and
passing it to CsvToBeanBuilder.withVerifier(), each bean will be vetted before
being returned to the calling code. Beans can be silently filtered if they are
simply undesirable data sets, or if the data are inconsistent and this is
considered an error for the surrounding logic, CsvConstraintViolationException
may be thrown. Incidentally, though it is a well-kept secret, the bean passed
to a BeanVerifier is not a copy, so any changes made to the bean will be kept.
This is a way to get a postprocessor for beans into opencsv.

=== Writing
Less often used, but just as comfortable as reading CSV files is writing them.
And believe me, a lot of work went into making writing CSV files as comfortable
as possible for you, our users.

There are three methods of writing CSV data:

   * Writing from an array of strings
   * Writing from a list of beans
   * Writing from an SQL ResultSet

==== Writing from an array of strings

CSVWriter follows the same semantics as the CSVReader. For example, to write a tab-separated file:

[source, java]
----
     CSVWriter writer = new CSVWriter(new FileWriter("yourfile.csv"), '\t');
     // feed in your array (or convert your data to an array)
     String[] entries = "first#second#third".split("#");
     writer.writeNext(entries);
     writer.close();
----

If you'd prefer to use your own quote characters, you may use the three argument
version of the constructor, which takes a quote character (or feel free to pass
in CSVWriter.NO_QUOTE_CHARACTER).

You can also customize the line terminators used in the generated file (which is
handy when you're exporting from your Linux web application to Windows clients).
There is a constructor argument for this purpose.

==== Writing from a list of beans
The easiest way to write CSV files will in most cases be StatefulBeanToCsv,
which is simplest to create with StatefulBeanToCsvBuilder, and which is thus
named because there used to be a BeanToCsv. Thankfully, no more.
[source, java]
----
     // List<MyBean> beans comes from somewhere earlier in your code.
     Writer writer = new FileWriter("yourfile.csv");
     StatefulBeanToCsv beanToCsv = new StatefulBeanToCsvBuilder(writer).build();
     beanToCsv.write(beans);
     writer.close();
----

Notice, please, we did not tell opencsv what kind of bean we are writing or what
mapping strategy is to be used. opencsv determines these things automatically.
Annotations are not even strictly necessary: if there are no annotations,
opencsv assumes you want to write the whole bean using the header name mapping
strategy and uses the field names as the column headers. Naturally, the mapping
strategy can be dictated, if necessary, through
StatefulBeanToCsvBuilder.withMappingStrategy(), or the constructor for
StatefulBeanToCsv.

Just as we can use the "capture" option to the binding annotations, if you use
annotations on writing, you can use the "format" option to dictate how the
field should be formatted if simply writing the bean field value is not enough.
Please see the Javadoc for the annotations for details.

Just as in reading into beans, there is a performance trade-off while writing
that is left in your hands: ordered vs. unordered data. If the order of the data
written to the output and the order of any exceptions captured during processing
do not matter to you, use StatefulBeanToCsv.withOrderedResults(false) to obtain
slightly better performance.

===== Changing the write order
If you do nothing, the order of the columns on writing will be ascending
according to position for column index-based mappings, and ascending according
to name for header name-based mappings. You can change this order, if you must.
[source, java]
----
      // List<MyBean> beans comes from somewhere earlier in your code.
      Writer writer = new FileWriter("yourfile.csv");
      HeaderColumnNameMappingStrategy<MyBean> strategy = new HeaderColumnNameMappingStrategy<>();
      strategy.setType(MyBean.class);
      strategy.setColumnOrderOnWrite(new MyComparator());
      StatefulBeanToCsv beanToCsv = StatefulBeanToCsvBuilder(writer)
         .withMappingStrategy(strategy)
         .build();
      beanToCsv.write(beans);
      writer.close();
----
The same method exists for ColumnPositionMappingStrategy. If you wish to use
your own ordering, you must instantiate your own mapping strategy and pass it
in to StatefulBeanToCsvBuilder.

We expect there will be plenty of people who find using a Comparator
uncomfortable, because they have an exact order that they need that has nothing
to do with any kind of rule-based ordering. For these people we have included
com.opencsv.bean.comparator.LiteralComparator. It is instantiated with an array
of strings for header name mapping or integers for column position mapping that
define the order desired. Please note, though, that LiteralComparator is
deprecated as of opencsv 5.0 because it is easily replaced by a few Comparators
from Apache Commons Collections when strung together. Commons Collections is a
dependency of opencsv, so it is already in your classpath. You are strongly
encouraged to examine the Comparators Commons Collections makes available to
you. They are quite flexible and very useful.

==== From a database table

Here's a nifty little trick for those of you out there who often work directly
with databases and want to write the results of a query directly to a CSV file.
Sean Sullivan added a neat feature to CSVWriter so you can pass writeAll() a
ResultSet from an SQL query.

[source, java]
----
     java.sql.ResultSet myResultSet = . . .
     writer.writeAll(myResultSet, includeHeaders);
----
=======
include::dev-validation.adoc[]
>>>>>>> 01d9c5f6

=== Nuts and bolts
Now we start to poke around under the hood of opencsv.

==== Flow of data through opencsv
We have tried to hide all of the classes and how they work together in opencsv
by providing you with builders, since you will rarely need to know all the details
of opencsv's internal workings. But for those blessed few, here is how all of
the pieces fit together for reading:

. You must provide a Reader. This can be any Reader, but a FileReader or StringReader are the most common options.
. If you wish, you may provide a parser (anything implementing ICSVParser).
. The Reader can be wrapped in a CSVReader, which is also given the parser, if you have used your own. Otherwise, opencsv creates its own parser and even its own CSVReader. If you are reading into an array of strings, this is where the trail ends.
. For those reading into beans, a MappingStrategy is the next step.
. If you want filtering, you can create a CsvToBeanFilter or a BeanVerifier.
. The MappingStrategy and the Reader or CSVReader and optionally the CsvToBeanFilter or BeanVerifier are passed to a CsvToBean, which uses them to parse input and populate beans.
. If you have any custom converters, they are called for each bean field as CsvToBean is populating the bean fields.

For writing it's a little simpler:

. You must provide a Writer. This can be any Writer, but a FileWriter or a StringWriter are the most common options.
. The Writer is wrapped in a CSVWriter. This is always done for you.
. Create a MappingStrategy if you need to. Otherwise opencsv will automatically determine one.
. Create a StatefulBeanToCsv, give it the MappingStrategy and the Writer.
. If you have any custom converters, they are called for each bean field as the field is written out to the CSV file.

==== Mapping strategies
Opencsv has the concept of a mapping strategy. This is what translates a column from an input file into
a field in a bean or vice versa. As we have already implied in the documentation of the
annotations, there are two basic mapping strategies: Mapping by header name and
mapping by column position. These are incarnated in HeaderColumnNameMappingStrategy
and ColumnPositionMappingStrategy respectively. There is one more addendum to
the header name mapping strategy: If you need to translate names from the input
file to field names and you are not using annotations, you will need to use
HeaderColumnNameTranslateMappingStrategy.

If you use annotations and CsvToBeanBuilder (for reading) or StatefulBeanToCsv(Builder)
(for writing), an appropriate mapping strategy is automatically determined, and
you need worry about nothing else.

Naturally, you can implement your own mapping strategies as you see fit. Your
mapping strategy must implement the interface MappingStrategy, but has no other
requirement. Feel free to derive a class from the existing implementations for
simplicity.

If you have implemented your own mapping strategy, or if you need to override
the automatic selection of a mapping strategy, for example if you are reading the
same bean with one mapping strategy, but writing it with a different one for
conversion purposes, you need to let opencsv know which mapping strategy it must
use. For reading, this is accomplished by passing an instance of your
mapping strategy to CsvToBeanBuilder.withMappingStrategy(). For writing, pass
your strategy to StatefulBeanToCsvBuilder.withMappingStrategy().<|MERGE_RESOLUTION|>--- conflicted
+++ resolved
@@ -79,18 +79,11 @@
 
    * Java 8 is now the minimum supported version.
    * Everything that was deprecated has been removed.
-<<<<<<< HEAD
-      * All non-essential constructors and CsvToBean.parse() methods have been removed. Please use the builder classes instead.
-      * IterableCSVToBean and IterableCSVToBeanBuilder have both been removed. CsvToBean itself is iterable; use it instead.
-      * Scads of methods that had to do with the internal implementation details of a mapping strategy have been removed from the interface MappingStrategy. You probably never needed these anyway if you wrote your own mapping strategy.
-      * The custom converter SplitOnWhitespace has been removed. Use the "split" parameter to the annotation in question.
-=======
    ** All non-essential constructors and CsvToBean.parse() methods have been removed. Please use the builder classes instead.
    ** IterableCSVToBean and IterableCSVToBeanBuilder have both been removed. CsvToBean itself is iterable; use it instead.
    ** Scads of methods that had to do with the internal implementation details of a mapping strategy have been removed from the interface MappingStrategy.
       You probably never needed these anyway, if you wrote your own mapping strategy.
    ** The custom converter SplitOnWhitespace has been removed. Use the "split" parameter to the annotation in question.
->>>>>>> 01d9c5f6
    * Writing non-annotated beans now produces capitalized headers like the rest of opencsv.
    * Introspection has been replaced with Reflection. As a result, writing beans no longer fails if a getter is not available.
    * If you created custom converters and declared them with the type parameter for the bean type (e.g. MyConverter<T> extends AbstractBeanField<T>) instead
@@ -158,971 +151,7 @@
 
 include::dev-writing.adoc[]
 
-<<<<<<< HEAD
-"CSV" stands for "comma-separated values", but life would be too simple if that
-were always true. Often the separator is a semicolon. Sometimes the separator
-character is included in the data for a field itself, so quotation characters
-are necessary. Those quotation characters could be included in the data also,
-so an escape character is necessary. All of these configuration options and more
-are given to the parser or the CSVWriter as necessary. Naturally, it's easier for
-you to give them to a builder and the builder passes them on to the right class.
-
-Say you're using a tab for your separator, you can do something like
-this:
-
-[source, java]
-----
-     CSVReader reader = new CSVReader(new FileReader("yourfile.csv"), '\t');
-----
-
-or for reading with annotations:
-
-[source, java]
-----
-     CsvToBean csvToBean = new CsvToBeanBuilder(new FileReader("yourfile.csv"))
-       .withSeparator('\t').build();
-----
-
-And if you single-quoted your escaped characters rather than double-quoting them,
-you can use the three-argument constructor:
-
-[source, java]
-----
-     CSVReader reader = new CSVReader(new FileReader("yourfile.csv"), '\t', '\'');
-----
-
-or for reading with annotations:
-
-[source, java]
-----
-     CsvToBean csvToBean = new CsvToBeanBuilder(new FileReader("yourfile.csv"))
-       .withSeparator('\t').withQuoteChar('\'').build();
-----
-
-==== Error handling
-
-opencsv uses structured exception handling, including checked and unchecked
-exceptions. The checked exceptions are typically errors in input data and do
-not have to impede further parsing. They could occur at any time during normal
-operation in a production environment. They occur during reading or writing.
-
-The unchecked errors are typically the result of incorrect programming and
-should not be thrown in a production environment with well-tested code.
-
-opencsv gives you two options for handling the checked exceptions both while
-reading and while writing. You may either choose to have all exceptions thrown
-and handle these, or you may choose to have them collected so you can inspect
-and deal with them after parsing. If you don't have them collected, the first
-error in the input file will force a cessation of parsing. The default is to
-throw exceptions.
-
-To change exception handling, simply use CsvToBeanBuilder.withThrowExceptions()
-for reading and StatefulBeanToCsvBuilder.withThrowExceptions() for writing, then
-collect the results after data processing with CsvToBean.getCapturedExceptions()
-for reading and StatefulBeanToCsv.getCapturedExceptions() for writing.
-
-==== Annotations
-
-The most powerful mechanism opencsv has for reading and writing CSV files involves
-defining beans that the fields of the CSV file can be mapped to and from, and
-annotating the fields of these beans so opencsv can do the rest. In brief, these
-annotations are:
-
-   * CsvBindByName: Maps a bean field to a field in the CSV file based on the name of the header for that field in the CSV input.
-   * CsvBindByPosition: Maps a bean field to a field in the CSV file based on the numerical position of the field in the CSV input.
-   * CsvBindAndSplitByName: Maps a Collection-based bean field to a field in the CSV file based on the name of the header for that field in the CSV input.
-   * CsvBindAndSplitByPosition: Maps a Collection-based bean field to a field in the CSV file based on the numerical position of the field in the CSV input.
-   * CsvBindAndJoinByName: Maps multiple input columns in the CSV file to one bean field based on the name of the headers for those fields in the CSV input.
-   * CsvBindAndJoinByPosition: Maps multiple input columns in the CSV file to one bean field based on the numerical positions of those fields in the CSV input.
-   * CsvDate: Must be applied to bean fields of date/time types for automatic conversion to work, and must be used in conjunction with one of the preceding six annotations.
-   * CsvNumber: May be applied to bean fields of a type derived from java.lang.Number, and when used must be used in conjunction with one of the first six annotations.
-   * CsvCustomBindByName: The same as CsvBindByName, but must provide its own data conversion class.
-   * CsvCustomBindByPosition: The same as CsvBindByPosition, but must provide its own data conversion class.
-
-As you can infer, there are two strategies for annotating beans, depending on your input:
-
-   * Annotating by header name
-   * Annotating by column position
-
-It is possible to annotate bean fields both with header-based and position-based annotations.
-If you do, position-based annotations take precedence if the mapping strategy is
-automatically determined. To use the header-based annotations, you would need to
-instantiate and pass in a HeaderColumnNameMappingStrategy. When might this be
-useful? Possibly reading two different sources that provide the same data, but
-one includes headers and the other doesn't. Possibly to convert between headerless
-input and output with headers. Further use cases are left as an exercise for the
-reader.
-
-Most of the more detailed documentation on using annotations is in the section
-on reading data. The use of annotations applies equally well to writing data,
-though; the annotations define a two-way mapping between bean fields and fields
-in a CSV file. Writing is then simply reading in reverse.
-
-=== Reading
-
-Most users of opencsv find themselves needing to read CSV files, and opencsv excels
-at this. But then, opencsv excels at everything. :)
-
-==== Parsing
-
-It's unlikely that you will need to concern yourself with exactly how parsing
-works in opencsv, but documentation wouldn't be documentation if it didn't cover
-all of the obscure nooks and crannies. So here we go.
-
-Parsers in opencsv implement the interface ICSVParser. You are free to write your
-own, if you feel the need to. opencsv itself provides two parsers, detailed in the
-following sections.
-
-Although opencsv attempts to be simple to use for most use cases, and thus tries
-not to make the choice of a parser obvious, you are still always free to instantiate
-whichever parser suits your needs and pass it to the builder or reader you are using.
-
-===== CSVParser
-
-The original, tried and true parser that does fairly well everything you need to
-do, and does it well. If you don't tell opencsv otherwise, it uses this parser.
-
-The advantage of the CSVParser is that it's highly configurable and has the best chance of
-parsing "non-standard" CSV data.  The disadvantage is that while highly configurable it was
-found that there were RFC4180 data that it could not parse.  Thus the RFC4180Parser was created.
-
-===== RFC4180Parser
-
-https://www.rfc-editor.org/rfc/rfc4180.txt[RFC4180] defines a standard for
-all of the nitty-gritty questions of just precisely how CSV files are to be
-formatted, delimited, and escaped. Since opencsv predates RFC4180 by a few days
-and every effort was made to preserve backwards compatibility, it was necessary
-to write a new parser for full compliance with RFC4180.
-
-The main difference between between the CSVParser and the RFC4180Parser is that the
-CSVParser uses an escape character to denote "unprintable" characters while the RFC4180 spec
-takes all characters between the first and last quote as gospel (with the exception of the double quote
-which is escaped by a double quote).
-
-==== Reading into an array of strings
-
-At the most basic, you can use opencsv to parse an input and return a String[], thus:
-[source, java]
-----
-     CSVReader reader = new CSVReader(new FileReader("yourfile.csv"));
-     String [] nextLine;
-     while ((nextLine = reader.readNext()) != null) {
-        // nextLine[] is an array of values from the line
-        System.out.println(nextLine[0] + nextLine[1] + "etc...");
-     }
-----
-
-One step up is reading all lines of the input file at once into a List<String[]>, thus:
-[source, java]
-----
-     CSVReader reader = new CSVReader(new FileReader("yourfile.csv"));
-     List<String[]> myEntries = reader.readAll();
-----
-
-The last option for getting at an array of strings is to use an iterator:
-[source, java]
-----
-     CSVIterator iterator = new CSVIterator(new CSVReader(new FileReader("yourfile.csv")));
-     for(String[] nextLine : iterator) {
-        // nextLine[] is an array of values from the line
-        System.out.println(nextLine[0] + nextLine[1] + "etc...");
-     }
-----
-
-or:
-[source, java]
-----
-     CSVReader reader = new CSVReader(new FileReader("yourfile.csv"));
-     for(String[] nextLine : reader.iterator()) {
-        // nextLine[] is an array of values from the line
-        System.out.println(nextLine[0] + nextLine[1] + "etc...");
-     }
-----
-
-==== Reading into beans
-
-Arrays of strings are all good and well, but there are simpler, more modern ways
-of data processing. Specifically, opencsv can read a CSV file directly into a list
-of beans. Quite often, that's what we want anyway, to be able to pass the data
-around and process it as a connected dataset instead of individual fields whose
-position in an array must be intuited. We shall start with the easiest and most
-powerful method of reading data into beans, and work our way down to the cogs
-that offer finer control, for those who have a need for such a thing.
-
-Performance always being one of our top concerns, reading is written to be
-multi-threaded, which truly speeds the library up by quite a bit. There are two
-performance choices left in your hands:
-. Time vs. memory: The classic trade-off. If memory is not a problem, read using CsvToBean.parse() or CsvToBean.stream(), which will read all beans at once and are multi-threaded. If your memory is limited, use CsvToBean.iterator() and iterate over the input. Only one bean is read at a time, making multi-threading impossible and slowing down reading, but only one object is in memory at a time (assuming you process and release the object for the garbage collector immediately).
-. Ordered vs. unordered. opencsv preserves the order of the data given to it by default. Maintaining order when using parallel programming requires some extra effort which means extra CPU time. If order does not matter to you, use CsvToBeanBuilder.withOrderedResults(false). The performance benefit is not large, but it is measurable. The ordering or lack thereof applies to data as well as any captured exceptions.
-
-The bean work was begun by Kyle Miller and extended by Tom Squires and Andrew Jones.
-
-===== Annotations
-
-By simply defining a bean and annotating the fields, opencsv can do all of the
-rest. When we write "bean", that's a loose approximation of the requirements.
-Actually, if you use annotations, opencsv uses reflection (not introspection) on
-reading, so all you need is a POJO (plain old Java object) that does not have to
-conform to the Java Bean Specification, but is required to be public and have a
-public nullary constructor. If getters and setters are present and accessible,
-they are used. Otherwise, opencsv bypasses access control restrictions to get to
-member variables.
-
-Writing is unfortunately not quite the same. Writing requires getters.
-
-Besides the basic mapping strategy, there are various mechanisms for processing
-certain kinds of data.
-
-====== Annotating by header name
-CSV files should have header names for all fields in the file, and these can
-be used to great advantage. By annotating a bean field with the name of the header
-whose data should be written in the field, opencsv can do all of the matching
-and copying for you. This also makes you independent of the order in which the
-headers occur in the file. For data like this:
-
-----
-     firstName,lastName,visitsToWebsite
-     John,Doe,12
-     Jane,Doe,23
-----
-you could create the following bean:
-[source, java]
-----
-     public class Visitors {
-
-     @CsvBindByName
-     private String firstName;
-
-     @CsvBindByName
-     private String lastName;
-
-     @CsvBindByName
-     private int visitsToWebsite;
-
-     // Getters and setters go here.
-     }
-----
-
-Here we simply name the fields identically to the header names. After that,
-reading is a simple job:
-[source, java]
-----
-     List<Visitors> beans = new CsvToBeanBuilder(FileReader("yourfile.csv"))
-       .withType(Visitors.class).build().parse();
-----
-
-This will give you a list of the two beans as defined in the example input file.
-Note how type conversions to basic data types (wrapped and unwrapped primitives
-and Strings) occur automatically.
-
-Input can get more complicated, though, and opencsv gives you the tools to deal
-with that. Let's start with the possibility that the header names can't be
-mapped to Java field names:
-
-----
-     First name,Last name,1 visit only
-     John,Doe,true
-     Jane,Doe,false
-----
-In this case, we have spaces in the names and one header with a number as the
-initial character. Other problems can be encountered, such as international
-characters in header names. Additionally, we would like to require that at least
-the name be mandatory. For this case, our bean doesn't look much different:
-[source, java]
-----
-     public class Visitors {
-
-     @CsvBindByName(column = "First Name", required = true)
-     private String firstName;
-
-     @CsvBindByName(column = "Last Name", required = true)
-     private String lastName;
-
-     @CsvBindByName(column = "1 visit only")
-     private boolean onlyOneVisit;
-
-     // Getters and setters go here.
-     }
-----
-The code for reading remains unchanged.
-
-Now let's say that your data for whatever reason look like this:
-
-----
-     First name,Last name,1 visit only
-     John middle:Bubba,Doe,true
-     Jane middle:Rachel,Doe,false
-----
-
-Someone has included the person's middle name in the field for the first name.
-But we really only want the first name. Do we have to write a custom converter?
-No, friends, there is an easier way:
-
-[source, java]
-----
-     @CsvBindByName(column = "First Name", required = true, capture="([^ ]+) .*")
-     private String firstName;
-----
-The capture option to all of the binding annotations (except the custom binding
-annotations, of course) allows you to tell opencsv just what part of the input
-field should actually be considered significant. opencsv takes the contents of
-the first capture group. In this example, we take everything up to but not
-including the first space and discard the rest. Please read the Javadoc for
-more details and handling of edge cases.
-
-====== Annotating by column position
-Not every scribe of CSV files is kind enough to provide header names. This is a
-no-no, but we're not here to condemn the authors of poor data exports. Our goal
-is to provide our users with everything they could possibly need to parse CSV
-files, no matter how bad, as long as they're still logically coherent in some
-way.
-
-To that end, we have also accounted for the possibility that there are no
-headers, and data must be divined from column position. We will return to our
-previous input file sans header names:
-
-----
-     John,Doe,12
-     Jane,Doe,23
-----
-
-The bean for these data would be:
-
-[source, java]
-----
-     public class Visitors {
-
-     @CsvBindByPosition(position = 0)
-     private String firstName;
-
-     @CsvBindByPosition(position = 1)
-     private String lastName;
-
-     @CsvBindByPosition(position = 2)
-     private int visitsToWebsite;
-
-     // Getters and setters go here.
-     }
-----
-
-Besides that, the annotations behave the same as their header name counterparts.
-
-====== Locales, dates, numbers
-We've considered primitives, but we haven't considered more complex yet common
-data types. We have also not considered locales other than the default locale
-or formatting options beyond those provided by a locale. Here we shall do all
-of this at the same time. Consider this input file:
-
-----
-     username,valid since,annual salary
-     user1,01.01.2010,100.000€
-     user2,31.07.2014,50.000€
-----
-The dates are dd.MM.yyyy, the salaries use a dot as the thousands delimiter,
-and a currency symbol is in use.
-For this input we create the following bean:
-[source, java]
-----
-     public class Employees {
-
-     @CsvBindByName(required = true)
-     private String username;
-
-     @CsvBindByName(column = "valid since")
-     @CsvDate("dd.MM.yyyy")
-     private Date validSince;
-
-     @CsvBindByName(column = "annual salary", locale = "de-DE")
-     @CsvNumber("#.###¤")
-     private int salary;
-
-     // Getters and setters go here.
-     }
-----
-The date is handled with the annotation @CsvDate in addition to the mapping annotation.
-@CsvDate can take a format string, and incidentally handles all common date-type
-classes. See the Javadocs for more details. The format of the salary, including
-thousands separator and currency symbol, are dealt with using a combination of
-the German locale, one of many countries where the thousands
-separator is a dot, and @CsvNumber.
-
-====== Collection-based bean fields (one-to-many mappings)
-CSV files are lists, right? Well, some people like lists within lists. For them,
-we have the ability to annotate bean fields that are declared to be some type
-implementing java.util.Collection. When using CsvBindAndSplitByName or
-CsvBindAndSplitByPosition, one field in the CSV file is taken to be a list of
-data that are separated by a delimiter of some kind. The input is split along
-this delimiter and the results are put in a Collection and assigned to the bean
-field. What kind of Collection? Any kind you want. If opencsv knows it, it
-instantiates an implementing class for you. If opencsv doesn't know it, you can
-educate opencsv. Every reasonable Collection-based interface from the JDK is
-known, and well as Bag and SortedBag from Apache Commons Collections. Some
-examples would doubtless illuminate my meaning.
-
-[source, java]
-----
-     public class Student {
-
-     @CsvBindAndSplitByName(elementType = Float.class)
-     Collection<Float> testScores;
-
-     @CsvBindAndSplitByName(elementType = Double.class, collectionType = LinkedList.class)
-     List<? extends Number> quizScores;
-
-     @CsvBindAndSplitByName(elementType = Date.class, splitOn = ";+", writeDelimiter = ";")
-     @CsvDate("yyyy-MM-dd")
-     SortedSet<Date> tardies;
-
-     @CsvBindAndSplitByName(elementType= Teacher.class, splitOn = "\\|", converter = TextToTeacher.class)
-     List<Teacher> teachers;
-
-     @CsvBindByName
-     int studentID;
-
-     // Getters and setters go here
-----
-
-This shows us much of the power of these annotations in a few lines. Let's take
-the first field. It is defined to be a Collection of Floats. Note, please, the
-annotation @CsvBindAndSplitByName (or the equivalent for position) always
-requires the type of an element of the collection being created. Nothing else
-is mandatory. In particular, Collection itself has no directly implementing
-classes, but please note, we didn't indicate to opencsv which kind of collection
-we want. opencsv chooses one for us.
-
-The next field is a List of something derived from Number. This is where it
-becomes apparent why the element type is mandatory -- it cannot always be
-determined. Besides that, in this line we are not satisfied with the List
-implementation opencsv chooses, so we specify LinkedList with the collectionType
-parameter to the annotation.
-
-The third field is a SortedSet of dates (when a student was tardy to
-class). Sorted for convenience, and a set to avoid clerical errors of double
-entry. For this field we have specified that the string separating elements of
-this list in the input is one or more semicolons. This string is always
-interpreted as a regular expression. Interestingly, in case we write these data
-out to a CSV file later, the elements of the list should be separated with a
-single semicolon. Perhaps someone is trying to convert the data from a older
-format or remove redundancies.
-
-The forth field is a list of teachers the student has. This field demonstrates
-the combination of collection-based fields and custom converters. The
-converter, which must be derived from AbstractCsvConverter, could look like this:
-
-[source, java]
-----
-     public class TextToTeacher extends AbstractCsvConverter {
-
-       @Override
-       public Object convertToRead(String value) {
-           Teacher t = new Teacher();
-           String[] split = value.split("\\.", 2);
-           t.setSalutation(split[0]);
-           t.setSurname(split[1]);
-           return t;
-       }
-
-       @Override
-       public String convertToWrite(Object value) {
-           Teacher t = (Teacher) value;
-           return String.format(""%s.%s", t.getSalutation(), t.getSurname());
-       }
-
-     }
-----
-
-The corresponding data structure would be:
-
-[source, java]
-----
-     public class Teacher {
-       private String salutation;
-       private String surname;
-
-       // Getters and setters go here
-     }
-----
-
-The final field is simply for student identification.
-
-The input to be mapped to this bean could look like this:
-
-----
-     studentID,testScores,quizScores,tardies,teachers
-     1,100.0 97.2 18.9,77 90.3 88.8,,Mr.Stone|Mrs.Mason
-     2,56.6 97.2 90.0,82.0 79.6 66.9,2017-01-02;2017-03-04;;;2017-03-04;;2017-05-31,Ms.Currie|Mr.Feynman
-----
-
-The first student has never been tardy, so that list will be empty (but never
-null). The school secretary accidentally entered a tardy for the second student
-twice, but this will be eliminated by the SortedSet.
-
-Let's say you want to tell opencsv which Collection implementation to use,
-perhaps because you want to make certain it's one that will perform better for
-your usage pattern, or perhaps because you want to use one opencsv knows nothing
-about, like your own implementation. There are two ways of doing this. We
-already saw one: specify the implementation you want to use in the annotation
-with the parameter "collectionType". The only stipulations on the implementing
-class are that it be public and have a nullary constructor. The other way is to
-declare the type of the bean field using the implementing class rather than the
-interface implemented, thus:
-
-[source, java]
-----
-     public class MySuperDuperIntegerList extends ArrayList<Integer> {
-
-     // Do something super duper.
-
-     }
-
-     public class DataClass {
-
-     @CsvBindAndSplitByName(elementType = Integer.class)
-     MySuperDuperIntegerList myList;
-
-     // Getter and setter go here
-     }
-----
-
-Here, instead of declaring List<Integer> myList, we used the implementing class.
-opencsv will respect this and instantiate the class specified. That class can
-be parameterized, naturally (e.g. MySuperDuperList<Integer>).
-
-All of the other features you know, love, and depend on, such as a field being
-required, or support for locales, is equally well supported for Collection-based
-members.
-
-For details on which subinterfaces of Collection opencsv knows and exactly what
-implementation opencsv uses for those interfaces if you don't specify one, see
-the Javadoc for the annotations CsvBindAndSplitByName or
-CsvBindAndSplitByPosition.
-
-====== MultiValuedMap-based bean fields (many-to-one mappings)
-If Collection-based bean fields were there to split one element into many,
-MultiValuedMap-based bean fields are there to consolidate many elements into
-one. What if you have the following input?
-
-----
-     Album,Artist,Artist,Artist,Track1,Track2,Track3,Track4
-     We are the World,Michael Jackson,Lionel Richie,Stevie Wonder,We are the World,We are the World (instrumental),Did this album,Have any other tracks?
-----
-
-The first difficulty you will encounter is that three columns have the same
-name. The second difficulty is that the number of tracks in the header might
-increase over time, but you want them all. Both problems are easily solved, as
-are all problems in the opencsv-world:
-
-[source, java]
-----
-     public class Album {
-
-       @CsvBindByName(column = "Album")
-       private String albumTitle;
-
-       @CsvBindAndJoinByName(column = "Artist", elementType = String.class)
-       private MultiValuedMap<String, String> artists;
-
-       @CsvBindAndJoinByName(column = "Track[0-9]+", elementType = String.class, mapType = HashSetValuedHashMap.class, required = true)
-       private MultiValuedMap<String, String> tracks;
-
-       // Getters and setters go here
-     }
-----
-
-The first field is unimportant for this illustration.
-
-The second field is a MultiValuedMap that collects all of the values under all
-of the columns with the name "Album". If you are not familiar with
-MultiValuedMap, it is a part of Apache Commons Collections. The first parameter
-is the index, and the second parameter is the value. In the case of
-CsvBindAndJoinByName, the index should always be a string. The value should be
-of a type to which the elementType from the annotation is assignable.
-
-Why would we choose to use such a cumbersome data type as a MultiValuedMap to
-implement this feature? Why not a simple List and everyone is happy? Two
-reasons: First, someone will want to know what the header was actually named on
-reading, and second, opencsv needs to know what the header is named when it
-writes beans to a CSV file. And really, at least for reading, a MultiValuedMap
-isn't that cumbersome: Mostly you will want a list of all values, not caring
-about which header they were under, and that can simply be had by calling
-values() on the field.
-
-Back to our topic, the second field will be a MultiValuedMap with exactly one
-key: "Artist". Under this key, there will be a list with up to three entries, in
-this case "Michael Jackson", "Lionel Richie" and "Stevie Wonder". It only
-remains to note that the type of the elements being read must always be
-specified for the same reason it is necessary for Collection-based bean fields.
-
-The third field sums up most of the rest of the features this annotation
-provides. As you can see, the definition of the column names is a regular
-expression. Naturally, the "column" attribute of CsvBindAndJoinByName is always
-interpreted as a regular expression. In this annotation we have also requested
-a specific implementation of MultiValuedMap, which opencsv will honor. We have
-decided that this field is mandatory, which in this case means that at least one
-matching header must be in the input, and every record must have a non-empty
-value for at least one of the matching columns. Given the input from above, this
-MultiValuedMap will have four entries, one for each column, and each of these
-entries will have a list of one element as its value. The elements will be the
-track titles.
-
-All of the usual features apply: conversion locale, combination with CsvDate,
-custom converters as with collection-based fields, and specifying your own
-implementation of MultiValuedMap either through the annotation or by defining
-the field with the specific implementation (default implementations for the
-applicable interface are documented in the Javadoc for CsvBindAndJoinByName).
-The latter being said, if the MultiValuedMap is already present (and possibly
-contains values), say through the use of a constructor, it will not be
-overwritten, but rather added to.
-
-What about precedence? To stay with our running example, what if after extending
-the number of track titles in the input significantly (which would require no
-changes to the bean), we hire some junior programmer who doesn't get it, and he
-adds the following field to the bean:
-[source, java]
-----
-     @CsvBindByName(column = "Track21")
-     private String track21;
-----
-What does opencsv do with this? It follows the general computing principle of
-"specific trumps general": It puts any information found under the header
-"Track21" into the new field, not the MultiValuedMap. Obviously this doesn't
-exist for the sole purpose of creating mistakes; you can use it to your
-advantage if you want one otherwise matching column to be treated individually.
-
-Since we're on the topic of precedence, what happens if two regular expressions
-from CsvBindAndJoinByName match one and the same input header name? Don't do
-this. The results are undefined.
-
-While minding the last caveat, it is possible to use this feature to collect
-everything not otherwise mapped:
-[source, java]
-----
-     public class Demonstration {
-
-       @CsvBindByName(column = "index")
-       private String index;
-
-       @CsvBindAndJoinByName(column = ".*", elementType = String.class)
-       private MultiValuedMap<String, String> theRest;
-
-       // Getters and setters go here
-     }
-----
-
-There is another way one could possibly use this feature: Let's say you get
-input of the same information from two different sources, and for reasons that
-are beyond your control, they have different header names. Perhaps they are in
-different languages. In one file, the header is:
-
-----
-studentID,given name,surname
-----
-
-And in another file, it's:
-
-----
-Schueler-ID,Vorname,Nachname
-----
-
-You really don't want two beans for the same thing. You can simply do this:
-[source, java]
-----
-     public class Student {
-
-       @CsvBindAndJoinByName(column = "(student|Schueler-)ID")
-       private MultiValuedMap<String, Integer> id;
-
-       @CsvBindAndJoinByName(column = "(given |Vor)name")
-       private MultiValuedMap<String, String> givenName;
-
-       @CsvBindAndJoinByName(column = "(sur|Nach)name")
-       private MultiValuedMap<String, String> surname;
-
-       // Getters and setters go here
-     }
-----
-The only down side is, you will have to unpack the values with code like:
-[source, java]
-----
-     bean.getSurname().values().toArray(new String[1])[0];
-----
-
-But wait! That's not all! Using CsvBindAndJoinByPosition we can do the same
-thing with input that does not include headers. Let's just say for the sake of
-argument that our album example from earlier now no longer includes headers, and
-that the structure grew over time. Perhaps the first version of the CSV file
-only included one artist, and the other two fields for artist were added at two
-different points in time after that. The tracks grew over time as well. So now
-our input looks like this:
-
-----
-     We are the World,Michael Jackson,We are the World,We are the World (instrumental),Lionel Richie,Did this album,Stevie Wonder,Have any other tracks?
-----
-
-In other words, first the album name, then the first artist, followed by two
-tracks, then the second artist followed by one more track, then the third artist
-again followed by one track. The bean for these data would look like this:
-
-[source, java]
-----
-     public class Album {
-
-       @CsvBindByPosition(position = 0)
-       private String albumName;
-
-       @CsvBindAndJoinByPosition(position = "1,4,6", elementType = String.class)
-       MultiValuedMap<Integer, String> artists;
-
-       @CsvBindAndJoinByPosition(position = "2-3,5,7-", elementType = String.class)
-       MultiValuedMap<Integer, String> tracks;
-
-       // Getters and setters go here
-     }
-----
-
-The first thing to notice in this example is that we have used
-CsvBindAndJoinByPosition, which takes a list of zero-based column numbers and
-ranges as its most important argument. The list is comma-separated, and can
-include any number of column indices as well as closed (e.g. "3-5") and
-half-open (e.g. "-5" or "10-") ranges.
-
-The next thing to notice in this example is that for CsvBindAndJoinByPosition,
-the index type to MultiValuedMap must be Integer. Values are saved under the
-index of the column position they were found in.
-
-The last thing to notice is that as long as new column positions are added to
-the end of the file and these are all new tracks, they will all be placed in the
-variable "tracks" because the column position definition from the
-CsvBindAndJoinByPosition annotation defines an open range starting at index 7.
-
-As with a header-based mapping, it is possible to create a mop-up field, if no
-other fields are mapped with CsvBindAndJoinByPosition, by mapping to a
-MultiValuedMap using the fully open range expression "-".
-
-Writing with CsvBindAndJoinByName and CsvBindAndJoinByPosition are slightly more
-complicated. Both include ambiguous information about the source of the data,
-one in the form of regular expressions, and the other in the form of ranges.
-Once the data have been read in, there is no way from this information alone
-to determine which column each header came from. That, as we have already said,
-is why we use a MultiValuedMap: the index gives us this vital information. That
-said, it should be obvious that when writing, the MultiValuedMap must be
-completely filled out for every bean before sending it off to be written. That
-is, every index that is expected in the output must be present in the map and
-have at least a null value.
-
-====== Custom converters
-Now, we know that input data can get very messy, so we have provided our users
-with the ability to deal with the messiest of data by allowing you to define your
-own custom converters. The custom converters here are used at the level of the
-entire field, not like the custom converters previously covered in
-collection-based and MultiValuedMap-based bean fields. Every converter must be
-derived from AbstractBeanField, must be public, and must have a public nullary
-constructor. For reading, the convert() method must be overridden. opencsv
-provides two custom converters in the package com.opencsv.bean.customconverter.
-These can be useful converters themselves, but they also exist for instructive
-purposes: If you want to write your own custom converter, look at these for
-examples of how it's done.
-
-Let's use two as illustrations. Let's say we have the following input file:
-
-----
-     cluster,nodes,production
-     cluster1,node1 node2,wahr
-     cluster2,node3 node4 node5,falsch
-----
-
-In this file we have a list of server clusters. The cluster name comes first,
-followed by a space-delimited list of names of servers in the cluster. The final
-field indicates whether the cluster is in production use or not, but the truth
-value uses German. Here is the appropriate bean, using the custom converters
-opencsv provides:
-
-[source, java]
-----
-     public class Cluster {
-
-       @CsvBindByName
-       private String cluster;
-
-       @CsvCustomBindByName(converter = ConvertSplitOnWhitespace.class)
-       private String[] nodes;
-
-       @CsvCustomBindByName(converter = ConvertGermanToBoolean.class)
-       private boolean production;
-
-       // Getters and setters go here.
-     }
-----
-
-More than that is not necessary. If you need boolean values in other languages,
-take a gander at the code in ConvertGermanToBoolean; Apache BeanUtils provides
-a slick way of converting booleans.
-
-The corresponding annotations for custom converters based on column position are
-also provided.
-
-===== Reading into beans without annotations
-
-If annotations are anathema to you, you can bypass them with carefully
-structured data, beans and with somewhat more code. For example, here's how you
-can map to a bean based on the field positions in your CSV file:
-
-[source, java]
-----
-    ColumnPositionMappingStrategy strat = new ColumnPositionMappingStrategy();
-    strat.setType(YourOrderBean.class);
-    String[] columns = new String[] {"name", "orderNumber", "id"}; // the fields to bind to in your bean
-    strat.setColumnMapping(columns);
-
-    CsvToBean csv = new CsvToBean();
-    List list = csv.parse(strat, yourReader);
-----
-
-===== Skipping, filtering and verifying
-With some input it can be helpful to skip the first few lines. opencsv provides
-for this need with CsvToBeanBuilder.withSkipLines(), which ultimately is used on
-the appropriate constructor for CSVReader, if you would prefer to do everything
-without the use of the builders. This will skip the first few lines of the raw
-input, not the CSV data, in case some input provides heaven knows what before the
-first line of CSV data, such as a legal disclaimer or copyright information.
-
-So, for example, you can skip the first two lines by doing:
-
-[source, java]
-----
-     CSVReader reader = new CSVReader(new FileReader("yourfile.csv"), '\t', '\'', 2);
-----
-
-or for reading with annotations:
-[source, java]
-----
-     CsvToBean csvToBean = new CsvToBeanBuilder(new FileReader("yourfile.csv"))
-       .withSeparator('\t').withQuoteChar('\'').withSkipLines(2).build();
-----
-
-Verifying is slightly different. With verifying, a complete finished bean
-is checked for desirability and consistency. By implementing BeanVerifier and
-passing it to CsvToBeanBuilder.withVerifier(), each bean will be vetted before
-being returned to the calling code. Beans can be silently filtered if they are
-simply undesirable data sets, or if the data are inconsistent and this is
-considered an error for the surrounding logic, CsvConstraintViolationException
-may be thrown. Incidentally, though it is a well-kept secret, the bean passed
-to a BeanVerifier is not a copy, so any changes made to the bean will be kept.
-This is a way to get a postprocessor for beans into opencsv.
-
-=== Writing
-Less often used, but just as comfortable as reading CSV files is writing them.
-And believe me, a lot of work went into making writing CSV files as comfortable
-as possible for you, our users.
-
-There are three methods of writing CSV data:
-
-   * Writing from an array of strings
-   * Writing from a list of beans
-   * Writing from an SQL ResultSet
-
-==== Writing from an array of strings
-
-CSVWriter follows the same semantics as the CSVReader. For example, to write a tab-separated file:
-
-[source, java]
-----
-     CSVWriter writer = new CSVWriter(new FileWriter("yourfile.csv"), '\t');
-     // feed in your array (or convert your data to an array)
-     String[] entries = "first#second#third".split("#");
-     writer.writeNext(entries);
-     writer.close();
-----
-
-If you'd prefer to use your own quote characters, you may use the three argument
-version of the constructor, which takes a quote character (or feel free to pass
-in CSVWriter.NO_QUOTE_CHARACTER).
-
-You can also customize the line terminators used in the generated file (which is
-handy when you're exporting from your Linux web application to Windows clients).
-There is a constructor argument for this purpose.
-
-==== Writing from a list of beans
-The easiest way to write CSV files will in most cases be StatefulBeanToCsv,
-which is simplest to create with StatefulBeanToCsvBuilder, and which is thus
-named because there used to be a BeanToCsv. Thankfully, no more.
-[source, java]
-----
-     // List<MyBean> beans comes from somewhere earlier in your code.
-     Writer writer = new FileWriter("yourfile.csv");
-     StatefulBeanToCsv beanToCsv = new StatefulBeanToCsvBuilder(writer).build();
-     beanToCsv.write(beans);
-     writer.close();
-----
-
-Notice, please, we did not tell opencsv what kind of bean we are writing or what
-mapping strategy is to be used. opencsv determines these things automatically.
-Annotations are not even strictly necessary: if there are no annotations,
-opencsv assumes you want to write the whole bean using the header name mapping
-strategy and uses the field names as the column headers. Naturally, the mapping
-strategy can be dictated, if necessary, through
-StatefulBeanToCsvBuilder.withMappingStrategy(), or the constructor for
-StatefulBeanToCsv.
-
-Just as we can use the "capture" option to the binding annotations, if you use
-annotations on writing, you can use the "format" option to dictate how the
-field should be formatted if simply writing the bean field value is not enough.
-Please see the Javadoc for the annotations for details.
-
-Just as in reading into beans, there is a performance trade-off while writing
-that is left in your hands: ordered vs. unordered data. If the order of the data
-written to the output and the order of any exceptions captured during processing
-do not matter to you, use StatefulBeanToCsv.withOrderedResults(false) to obtain
-slightly better performance.
-
-===== Changing the write order
-If you do nothing, the order of the columns on writing will be ascending
-according to position for column index-based mappings, and ascending according
-to name for header name-based mappings. You can change this order, if you must.
-[source, java]
-----
-      // List<MyBean> beans comes from somewhere earlier in your code.
-      Writer writer = new FileWriter("yourfile.csv");
-      HeaderColumnNameMappingStrategy<MyBean> strategy = new HeaderColumnNameMappingStrategy<>();
-      strategy.setType(MyBean.class);
-      strategy.setColumnOrderOnWrite(new MyComparator());
-      StatefulBeanToCsv beanToCsv = StatefulBeanToCsvBuilder(writer)
-         .withMappingStrategy(strategy)
-         .build();
-      beanToCsv.write(beans);
-      writer.close();
-----
-The same method exists for ColumnPositionMappingStrategy. If you wish to use
-your own ordering, you must instantiate your own mapping strategy and pass it
-in to StatefulBeanToCsvBuilder.
-
-We expect there will be plenty of people who find using a Comparator
-uncomfortable, because they have an exact order that they need that has nothing
-to do with any kind of rule-based ordering. For these people we have included
-com.opencsv.bean.comparator.LiteralComparator. It is instantiated with an array
-of strings for header name mapping or integers for column position mapping that
-define the order desired. Please note, though, that LiteralComparator is
-deprecated as of opencsv 5.0 because it is easily replaced by a few Comparators
-from Apache Commons Collections when strung together. Commons Collections is a
-dependency of opencsv, so it is already in your classpath. You are strongly
-encouraged to examine the Comparators Commons Collections makes available to
-you. They are quite flexible and very useful.
-
-==== From a database table
-
-Here's a nifty little trick for those of you out there who often work directly
-with databases and want to write the results of a query directly to a CSV file.
-Sean Sullivan added a neat feature to CSVWriter so you can pass writeAll() a
-ResultSet from an SQL query.
-
-[source, java]
-----
-     java.sql.ResultSet myResultSet = . . .
-     writer.writeAll(myResultSet, includeHeaders);
-----
-=======
 include::dev-validation.adoc[]
->>>>>>> 01d9c5f6
 
 === Nuts and bolts
 Now we start to poke around under the hood of opencsv.
