package com.opencsv;

/*
 Copyright 2005 Bytecode Pty Ltd.

 Licensed under the Apache License, Version 2.0 (the "License");
 you may not use this file except in compliance with the License.
 You may obtain a copy of the License at

 http://www.apache.org/licenses/LICENSE-2.0

 Unless required by applicable law or agreed to in writing, software
 distributed under the License is distributed on an "AS IS" BASIS,
 WITHOUT WARRANTIES OR CONDITIONS OF ANY KIND, either express or implied.
 See the License for the specific language governing permissions and
 limitations under the License.
 */

import com.opencsv.stream.reader.LineReader;
import org.apache.commons.lang3.ObjectUtils;
import org.apache.commons.lang3.StringUtils;

import java.io.BufferedReader;
import java.io.Closeable;
import java.io.IOException;
import java.io.Reader;
import java.util.*;

/**
 * A very simple CSV reader released under a commercial-friendly license.
 *
 * @author Glen Smith
 */
public class CSVReader implements Closeable, Iterable<String[]> {

    public static final boolean DEFAULT_KEEP_CR = false;
    public static final boolean DEFAULT_VERIFY_READER = true;

    /** The default line to start reading. */
    public static final int DEFAULT_SKIP_LINES = 0;

    /**
     * The default limit for the number of lines in a multiline record.
     * Less than one means no limit.
     */
    public static final int DEFAULT_MULTILINE_LIMIT = 0;

    public static final int READ_AHEAD_LIMIT = Character.SIZE / Byte.SIZE;
    private static final int MAX_WIDTH = 100;
    protected ICSVParser parser;
    protected int skipLines;
    protected BufferedReader br;
    protected LineReader lineReader;
    protected boolean hasNext = true;
    protected boolean linesSkiped;
    protected boolean keepCR;
    protected boolean verifyReader;
    protected int multilineLimit = DEFAULT_MULTILINE_LIMIT;
    protected final Locale errorLocale;

    protected long linesRead = 0;
    protected long recordsRead = 0;

    /**
     * Constructs CSVReader using defaults for all parameters.
     *
     * @param reader The reader to an underlying CSV source.
     */
    public CSVReader(Reader reader) {
        this(reader, ICSVParser.DEFAULT_SEPARATOR,
                ICSVParser.DEFAULT_QUOTE_CHARACTER,
                ICSVParser.DEFAULT_ESCAPE_CHARACTER);
    }

    /**
     * Constructs CSVReader with supplied separator.
     *
     * @param reader    The reader to an underlying CSV source.
     * @param separator The delimiter to use for separating entries.
     * @deprecated Please use {@link CSVReaderBuilder} instead.
     */
    @Deprecated
    public CSVReader(Reader reader, char separator) {
        this(reader, separator, ICSVParser.DEFAULT_QUOTE_CHARACTER,
                ICSVParser.DEFAULT_ESCAPE_CHARACTER);
    }

    /**
     * Constructs CSVReader with supplied separator and quote char.
     *
     * @param reader    The reader to an underlying CSV source.
     * @param separator The delimiter to use for separating entries
     * @param quotechar The character to use for quoted elements
     * @deprecated Please use {@link CSVReaderBuilder} instead.
     */
    @Deprecated
    public CSVReader(Reader reader, char separator, char quotechar) {
        this(reader, separator, quotechar, ICSVParser.DEFAULT_ESCAPE_CHARACTER,
                DEFAULT_SKIP_LINES, ICSVParser.DEFAULT_STRICT_QUOTES);
    }

    /**
     * Constructs CSVReader with supplied separator, quote char, and quote handling
     * behavior.
     *
     * @param reader       The reader to an underlying CSV source.
     * @param separator    The delimiter to use for separating entries
     * @param quotechar    The character to use for quoted elements
     * @param strictQuotes Sets if characters outside the quotes are ignored
     * @deprecated Please use {@link CSVReaderBuilder} instead.
     */
    @Deprecated
    public CSVReader(Reader reader, char separator, char quotechar, boolean strictQuotes) {
        this(reader, separator, quotechar, ICSVParser.DEFAULT_ESCAPE_CHARACTER,
                DEFAULT_SKIP_LINES, strictQuotes);
    }

    /**
     * Constructs CSVReader.
     *
     * @param reader    The reader to an underlying CSV source.
     * @param separator The delimiter to use for separating entries
     * @param quotechar The character to use for quoted elements
     * @param escape    The character to use for escaping a separator or quote
     * @deprecated Please use {@link CSVReaderBuilder} instead.
     */
    @Deprecated
    public CSVReader(Reader reader, char separator,
                     char quotechar, char escape) {
        this(reader, separator, quotechar, escape, DEFAULT_SKIP_LINES,
                ICSVParser.DEFAULT_STRICT_QUOTES);
    }

    /**
     * Constructs CSVReader.
     *
     * @param reader    The reader to an underlying CSV source.
     * @param separator The delimiter to use for separating entries
     * @param quotechar The character to use for quoted elements
     * @param line      The number of lines to skip before reading
     * @deprecated Please use {@link CSVReaderBuilder} instead.
     */
    @Deprecated
    public CSVReader(Reader reader, char separator, char quotechar, int line) {
        this(reader, separator, quotechar, ICSVParser.DEFAULT_ESCAPE_CHARACTER,
                line, ICSVParser.DEFAULT_STRICT_QUOTES);
    }

    /**
     * Constructs CSVReader.
     *
     * @param reader    The reader to an underlying CSV source.
     * @param separator The delimiter to use for separating entries
     * @param quotechar The character to use for quoted elements
     * @param escape    The character to use for escaping a separator or quote
     * @param line      The number of lines to skip before reading
     * @deprecated Please use {@link CSVReaderBuilder} instead.
     */
    @Deprecated
    public CSVReader(Reader reader, char separator, char quotechar, char escape, int line) {
        this(reader, separator, quotechar, escape, line,
                ICSVParser.DEFAULT_STRICT_QUOTES);
    }

    /**
     * Constructs CSVReader.
     *
     * @param reader       The reader to an underlying CSV source.
     * @param separator    The delimiter to use for separating entries
     * @param quotechar    The character to use for quoted elements
     * @param escape       The character to use for escaping a separator or quote
     * @param line         The number of lines to skip before reading
     * @param strictQuotes Sets if characters outside the quotes are ignored
     * @deprecated Please use {@link CSVReaderBuilder} instead.
     */
    @Deprecated
    public CSVReader(Reader reader, char separator, char quotechar, char escape, int line, boolean strictQuotes) {
        this(reader, separator, quotechar, escape, line, strictQuotes,
                ICSVParser.DEFAULT_IGNORE_LEADING_WHITESPACE);
    }

    /**
     * Constructs CSVReader with all data entered.
     *
     * @param reader                  The reader to an underlying CSV source.
     * @param separator               The delimiter to use for separating entries
     * @param quotechar               The character to use for quoted elements
     * @param escape                  The character to use for escaping a separator or quote
     * @param line                    The number of lines to skip before reading
     * @param strictQuotes            Sets if characters outside the quotes are ignored
     * @param ignoreLeadingWhiteSpace If true, parser should ignore white space before a quote in a field
     * @deprecated Please use {@link CSVReaderBuilder} instead.
     */
    @Deprecated
    public CSVReader(Reader reader, char separator, char quotechar, char escape, int line, boolean strictQuotes, boolean ignoreLeadingWhiteSpace) {
        this(reader, line,
                new CSVParser(separator, quotechar, escape, strictQuotes,
                        ignoreLeadingWhiteSpace,
                        ICSVParser.DEFAULT_IGNORE_QUOTATIONS,
                        ICSVParser.DEFAULT_NULL_FIELD_INDICATOR,
                        Locale.getDefault()));
    }

    /**
     * Constructs CSVReader with all data entered.
     *
     * @param reader                  The reader to an underlying CSV source.
     * @param separator               The delimiter to use for separating entries
     * @param quotechar               The character to use for quoted elements
     * @param escape                  The character to use for escaping a separator or quote
     * @param line                    The number of lines to skip before reading
     * @param strictQuotes            Sets if characters outside the quotes are ignored
     * @param ignoreLeadingWhiteSpace If true, parser should ignore white space before a quote in a field
     * @param keepCR                  If true the reader will keep carriage returns, otherwise it will discard them.
     * @deprecated Please use {@link CSVReaderBuilder} instead.
     */
    @Deprecated
    public CSVReader(Reader reader, char separator, char quotechar, char escape, int line, boolean strictQuotes,
                     boolean ignoreLeadingWhiteSpace, boolean keepCR) {
        this(reader, line,
                new CSVParser(separator, quotechar, escape, strictQuotes,
                        ignoreLeadingWhiteSpace,
                        ICSVParser.DEFAULT_IGNORE_QUOTATIONS,
                        ICSVParser.DEFAULT_NULL_FIELD_INDICATOR,
                        Locale.getDefault()),
                keepCR, DEFAULT_VERIFY_READER, DEFAULT_MULTILINE_LIMIT,
                Locale.getDefault());
    }

    /**
     * Constructs CSVReader with supplied CSVParser.
     *
     * @param reader     The reader to an underlying CSV source.
     * @param line       The number of lines to skip before reading
     * @param icsvParser The parser to use to parse input
     * @deprecated Please use {@link CSVReaderBuilder} instead.
     */
    @Deprecated
    public CSVReader(Reader reader, int line, ICSVParser icsvParser) {
        this(reader, line, icsvParser, DEFAULT_KEEP_CR, DEFAULT_VERIFY_READER,
                DEFAULT_MULTILINE_LIMIT, Locale.getDefault());
    }

    /**
     * Constructs CSVReader with supplied CSVParser.
     * <p>This constructor sets all necessary parameters for CSVReader, and
     * intentionally has package access so only the builder can use it.</p>
     *
     * @param reader         The reader to an underlying CSV source
     * @param line           The number of lines to skip before reading
     * @param icsvParser     The parser to use to parse input
     * @param keepCR         True to keep carriage returns in data read, false otherwise
     * @param verifyReader   True to verify reader before each read, false otherwise
     * @param multilineLimit Allow the user to define the limit to the number of lines in a multiline record. Less than one means no limit.
     * @param errorLocale    Set the locale for error messages. If null, the default locale is used.
     */
    CSVReader(Reader reader, int line, ICSVParser icsvParser, boolean keepCR, boolean verifyReader, int multilineLimit, Locale errorLocale) {
        this.br =
                (reader instanceof BufferedReader ?
                        (BufferedReader) reader :
                        new BufferedReader(reader));
        this.lineReader = new LineReader(br, keepCR);
        this.skipLines = line;
        this.parser = icsvParser;
        this.keepCR = keepCR;
        this.verifyReader = verifyReader;
        this.multilineLimit = multilineLimit;
        this.errorLocale = ObjectUtils.defaultIfNull(errorLocale, Locale.getDefault());
    }

    /**
     * @return The CSVParser used by the reader.
     */
    public ICSVParser getParser() {
        return parser;
    }

    /**
     * Returns the number of lines in the CSV file to skip before processing.
     * This is useful when there are miscellaneous data at the beginning of a file.
     *
     * @return The number of lines in the CSV file to skip before processing.
     */
    public int getSkipLines() {
        return skipLines;
    }

    /**
     * Returns if the reader will keep carriage returns found in data or remove them.
     *
     * @return True if reader will keep carriage returns, false otherwise.
     */
    public boolean keepCarriageReturns() {
        return keepCR;
    }

    /**
     * Reads the entire file into a List with each element being a String[] of
     * tokens.
     *
     * @return A List of String[], with each String[] representing a line of the
     * file.
     * @throws IOException If bad things happen during the read
     */
    public List<String[]> readAll() throws IOException {

        List<String[]> allElements = new ArrayList<>();
        while (hasNext) {
            String[] nextLineAsTokens = readNext();
            if (nextLineAsTokens != null) {
                allElements.add(nextLineAsTokens);
            }
        }
        return allElements;

    }

    /**
     * Reads the next line from the buffer and converts to a string array.
     *
     * @return A string array with each comma-separated element as a separate
     * entry, or null if there is no more input.
     * @throws IOException If bad things happen during the read
     */
    public String[] readNext() throws IOException {

        String[] result = null;
        int linesInThisRecord = 0;
        do {
            String nextLine = getNextLine();
            linesInThisRecord++;
            if (!hasNext) {
                if (parser.isPending()) {
                    throw new IOException(String.format(
                            ResourceBundle.getBundle(ICSVParser.DEFAULT_BUNDLE_NAME, errorLocale).getString("unterminated.quote"),
                            StringUtils.abbreviate(parser.getPendingText(), MAX_WIDTH)));
                }
                return validateResult(result);
            }
            if (multilineLimit > 0 && linesInThisRecord > multilineLimit) {
                throw new IOException(String.format(errorLocale, ResourceBundle.getBundle(ICSVParser.DEFAULT_BUNDLE_NAME, errorLocale).getString("multiline.limit.broken"), multilineLimit));
            }
            String[] r = parser.parseLineMulti(nextLine);
            if (r.length > 0) {
                if (result == null) {
                    result = r;
                } else {
                    result = combineResultsFromMultipleReads(result, r);
                }
            }
        } while (parser.isPending());
        return validateResult(result);
    }

    /**
     * Increments the number of records read if the result passed in is not null.
     *
     * @param result The result of the read operation
     * @return Result that was passed in.
     */
    protected String[] validateResult(String[] result) {
        if (result != null) {
            recordsRead++;
        }
        return result;
    }

    /**
     * For multi-line records this method combines the current result with the result from previous read(s).
     * @param buffer Previous data read for this record
     * @param lastRead Latest data read for this record.
     * @return String array with union of the buffer and lastRead arrays.
     */
    protected String[] combineResultsFromMultipleReads(String[] buffer, String[] lastRead) {
        String[] t = new String[buffer.length + lastRead.length];
        System.arraycopy(buffer, 0, t, 0, buffer.length);
        System.arraycopy(lastRead, 0, t, buffer.length, lastRead.length);
        return t;
    }

    /**
     * Reads the next line from the file.
     *
     * @return The next line from the file without trailing newline, or null if
     *   there is no more input.
     * @throws IOException If bad things happen during the read
     */
    protected String getNextLine() throws IOException {
        if (isClosed()) {
            hasNext = false;
            return null;
        }

        if (!this.linesSkiped) {
            for (int i = 0; i < skipLines; i++) {
                lineReader.readLine();
                linesRead++;
            }
            this.linesSkiped = true;
        }
        String nextLine = lineReader.readLine();
        if (nextLine == null) {
            hasNext = false;
        } else {
            linesRead++;
        }

        return hasNext ? nextLine : null;
    }

    /**
     * Only useful for tests.
     * @return The maximum number of lines allowed in a multiline record.
     */
    public int getMultilineLimit() {
        return multilineLimit;
    }

    /**
     * Sets the maximum number of lines allowed in a multiline record.
     * More than this number in one record results in an IOException.
     *
     * @param multilineLimit No more than this number of lines is allowed in a
     *   single input record. The default is {@link #DEFAULT_MULTILINE_LIMIT}.
     * @deprecated Please use {@link CSVReaderBuilder#withMultilineLimit(int)} instead.
     */
    @Deprecated
    public void setMultilineLimit(int multilineLimit) {
        this.multilineLimit = multilineLimit;
    }

    /**
     * Checks to see if the file is closed.
     * @return True if the reader can no longer be read from.
     */
    protected boolean isClosed() {
        if (!verifyReader) {
            return false;
        }
        try {
            br.mark(READ_AHEAD_LIMIT);
            int nextByte = br.read();
            br.reset(); // resets stream position, possible because its buffered
            return nextByte == -1; // read() returns -1 at end of stream
        } catch (IOException e) {
            return true;
        }
    }

    /**
     * Closes the underlying reader.
     *
     * @throws IOException If the close fails
     */
    @Override
    public void close() throws IOException {
        br.close();
    }

    /**
     * Creates an Iterator for processing the CSV data.
     * @return A String[] iterator.
     */
    @Override
    public Iterator<String[]> iterator() {
        try {
            CSVIterator it = new CSVIterator(this);
            it.setErrorLocale(errorLocale);
            return it;
        } catch (IOException e) {
            throw new RuntimeException(e);
        }
    }

    /**
     * Returns if the CSVReader will verify the reader before each read.
     * <p>
     * By default the value is true, which is the functionality for version 3.0.
     * If set to false the reader is always assumed ready to read - this is the functionality
     * for version 2.4 and before.
     * </p>
     * <p>
     * The reason this method was needed was that certain types of readers would return
     * false for their ready() methods until a read was done (namely readers created using Channels).
     * This caused opencsv not to read from those readers.
     * </p>
     *
     * @return True if CSVReader will verify the reader before reads.  False otherwise.
     * @see <a href="https://sourceforge.net/p/opencsv/bugs/108/">Bug 108</a>
     * @since 3.3
     */
    public boolean verifyReader() {
        return this.verifyReader;
    }

    /**
     * Used for debugging purposes, this method returns the number of lines that
     * has been read from the reader passed into the CSVReader.
     * <p>
     * Given the following data:</p>
     * <pre>
     * First line in the file
     * some other descriptive line
     * a,b,c
     *
     * a,"b\nb",c
     * </pre>
     * <p>
     * With a CSVReader constructed like so:<br>
     * <code>
     * CSVReader c = builder.withCSVParser(new CSVParser())<br>
     *                      .withSkipLines(2)<br>
     *                      .build();<br>
     * </code><br>
     * The initial call to getLinesRead() will be 0. After the first call to
     * readNext() then getLinesRead() will return 3 (because header was read).
     * After the second call to read the blank line then getLinesRead() will
     * return 4 (still a read). After third call to readNext() getLinesRead()
     * will return 6 because it took two line reads to retrieve this record.
     * Subsequent calls to readNext() (since we are out of data) will not
     * increment the number of lines read.</p>
     * <p>
     * An example of this is in the linesAndRecordsRead() test in CSVReaderTest.
     * </p>
     *
     * @return The number of lines read by the reader (including skip lines).
     * @see <a href="https://sourceforge.net/p/opencsv/feature-requests/73/">Feature Request 73</a>
     * @since 3.6
     */
    public long getLinesRead() {
        return linesRead;
    }

    /**
     * Used for debugging purposes, this method returns the number of records
     * that has been read from the CSVReader.
     * <p>
     * Given the following data:</p>
     * <pre>
     * First line in the file
     * some other descriptive line
     * a,b,c
     * a,"b\nb",c
     * </pre><p>
     * With a CSVReader constructed like so:<br>
     * <code>
     * CSVReader c = builder.withCSVParser(new CSVParser())<br>
     *                      .withSkipLines(2)<br>
     *                      .build();<br>
     * </code><br>
     * The initial call to getRecordsRead() will be 0. After the first call to
     * readNext() then getRecordsRead() will return 1. After the second call to
     * read the blank line then getRecordsRead() will return 2 (a blank line is
     * considered a record with one empty field). After third call to readNext()
     * getRecordsRead() will return 3 because even though it reads to retrieve
     * this record, it is still a single record read. Subsequent calls to
     * readNext() (since we are out of data) will not increment the number of
     * records read.
     * </p>
     * <p>
     * An example of this is in the linesAndRecordsRead() test in CSVReaderTest.
     * </p>
     *
     * @return The number of records (array of Strings[]) read by the reader.
     * @see <a href="https://sourceforge.net/p/opencsv/feature-requests/73/">Feature Request 73</a>
     * @since 3.6
     */
    public long getRecordsRead() {
        return recordsRead;
    }

    /**
<<<<<<< HEAD
     * Skip a given number of lines
     * @param numberOfLinesToSkip number of lines to skip
=======
     * Skip a given number of lines.
     * @param numberOfLinesToSkip The number of lines to skip
>>>>>>> 29321e60
     * @since 4.2
     * @throws IOException If anything bad happens when reading the file
     */
    public void skip(int numberOfLinesToSkip) throws IOException {
        for (int j = 0; j < numberOfLinesToSkip; j++) {
                readNext();
        }
    }
}<|MERGE_RESOLUTION|>--- conflicted
+++ resolved
@@ -570,13 +570,8 @@
     }
 
     /**
-<<<<<<< HEAD
-     * Skip a given number of lines
-     * @param numberOfLinesToSkip number of lines to skip
-=======
      * Skip a given number of lines.
      * @param numberOfLinesToSkip The number of lines to skip
->>>>>>> 29321e60
      * @since 4.2
      * @throws IOException If anything bad happens when reading the file
      */
