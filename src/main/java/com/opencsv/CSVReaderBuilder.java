--- conflicted
+++ resolved
@@ -161,14 +161,8 @@
     }
 
     /**
-<<<<<<< HEAD
-     * Creates a new parser if the class does't already hold one.
-     *
-     * @return A parser, newly created only if necessary
-=======
      * Creates a new icsvParser if the class does't already hold one.
      * @return - the injected ICSVParser or a default parser.
->>>>>>> cb92d72b
      */
     protected ICSVParser getOrCreateCsvParser() {
         return ObjectUtils.defaultIfNull(icsvParser,
