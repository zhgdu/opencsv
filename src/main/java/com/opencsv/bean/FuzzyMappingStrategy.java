package com.opencsv.bean;

import com.opencsv.CSVReader;
import com.opencsv.exceptions.CsvRequiredFieldEmptyException;
import org.apache.commons.collections4.ListValuedMap;
import org.apache.commons.lang3.StringUtils;
import org.apache.commons.text.similarity.LevenshteinDistance;

import java.io.IOException;
import java.lang.reflect.Field;
import java.util.LinkedList;
import java.util.List;
import java.util.Objects;
import java.util.Set;
import java.util.stream.Collectors;
import java.util.stream.Stream;

/**
 * A mapping strategy that tries to make the best match between header names
 * and non-annotated member variables.
 *
 * @param <T> The type of bean being processed
 * @author Andrew Rucker Jones
 * @since 5.0
 */
public class FuzzyMappingStrategy<T> extends HeaderColumnNameMappingStrategy<T> {

    /**
     * Nullary constructor to make the style checker happy.
     */
    public FuzzyMappingStrategy() {
    }

    /**
     * This implementation intentionally does nothing in order to allow fuzzy
     * matching in case there are no annotations at all in the class in
     * question.
     */
    @Override
<<<<<<< HEAD
    protected void loadUnadornedFieldMap(ListValuedMap<Class<?>, Field> fields) {}
=======
    protected void loadUnadornedFieldMap(List<Field> fields) {
    }
>>>>>>> 92231f14

    @Override
    public void captureHeader(CSVReader reader) throws IOException, CsvRequiredFieldEmptyException {
        super.captureHeader(reader);

        // Find all headers not mapped
        final Set<String> unusedHeaders = Stream.of(headerIndex.getHeaderIndex())
                .filter(Objects::nonNull)
                .filter(k -> fieldMap.get(k.toUpperCase()) == null)
                .collect(Collectors.toSet());

        // Find all non-annotated fields
        final ListValuedMap<Class<?>, Field> unusedFields = partitionFields().get(Boolean.FALSE);

        // Calculate distances and sort
        LevenshteinDistance levenshtein = LevenshteinDistance.getDefaultInstance();
        List<FuzzyComparison> comparisons = new LinkedList<>();
        unusedHeaders.forEach(h -> {
            unusedFields.entries().forEach(f -> {
                comparisons.add(new FuzzyComparison(
                        levenshtein.apply(h.toUpperCase(), f.getValue().getName().toUpperCase()),
                        h, f.getKey(), f.getValue()));
            });
        });
        comparisons.sort(null);

        // Use the best matches
        while (!comparisons.isEmpty()) {
            FuzzyComparison fc = comparisons.get(0);

            // Add the mapping
            CsvConverter converter = determineConverter(
                    fc.field, fc.field.getType(), null, null, null);
            fieldMap.put(fc.header.toUpperCase(), new BeanFieldSingleValue<>(
                    fc.type, fc.field, false, errorLocale, converter, null,
                    null));

            // Remove any other comparisons for the header or field
            comparisons.removeIf(e ->
                    StringUtils.equals(e.header, fc.header)
                            || Objects.equals(e.field, fc.field));
        }
    }

    /**
     * This is a simple class for grouping header name, member variable name,
     * and the result of fuzzy matching in one sortable place.
     */
    private static class FuzzyComparison implements Comparable<FuzzyComparison> {

        final Integer distance;
        final String header;
        final Class<?> type;
        final Field field;

        FuzzyComparison(Integer distance, String header, Class<?> type, Field field) {
            this.distance = distance;
            this.header = header;
            this.type = type;
            this.field = field;
        }

        @Override
        public int compareTo(FuzzyComparison o) {
            return Integer.compare(distance, o.distance);
        }

        @Override
        public boolean equals(Object o) {
            if (this == o) {
                return true;
            }
            if (!(o instanceof FuzzyComparison)) {
                return false;
            }
            FuzzyComparison that = (FuzzyComparison) o;
            return Objects.equals(distance, that.distance);
        }

        @Override
        public int hashCode() {
            return Objects.hash(distance);
        }
    }
}<|MERGE_RESOLUTION|>--- conflicted
+++ resolved
@@ -37,12 +37,7 @@
      * question.
      */
     @Override
-<<<<<<< HEAD
     protected void loadUnadornedFieldMap(ListValuedMap<Class<?>, Field> fields) {}
-=======
-    protected void loadUnadornedFieldMap(List<Field> fields) {
-    }
->>>>>>> 92231f14
 
     @Override
     public void captureHeader(CSVReader reader) throws IOException, CsvRequiredFieldEmptyException {
