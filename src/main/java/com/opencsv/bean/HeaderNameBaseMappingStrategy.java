--- conflicted
+++ resolved
@@ -153,28 +153,15 @@
      * <p>{@link CsvRecurse} is respected.</p>
      */
     @Override
-<<<<<<< HEAD
-    protected void loadUnadornedFieldMap(ListValuedMap<BeanDissector<?>, Field> fields) {
-        for(Map.Entry<BeanDissector<?>, Field> classFieldEntry : fields.entries()) {
-            if(!(Serializable.class.isAssignableFrom(classFieldEntry.getKey().getType()) && "serialVersionUID".equals(classFieldEntry.getValue().getName()))) {
+    protected void loadUnadornedFieldMap(ListValuedMap<Class<?>, Field> fields) {
+        for(Map.Entry<Class<?>, Field> classFieldEntry : fields.entries()) {
+            if(!(Serializable.class.isAssignableFrom(classFieldEntry.getKey()) && "serialVersionUID".equals(classFieldEntry.getValue().getName()))) {
                 CsvConverter converter = determineConverter(classFieldEntry.getValue(), classFieldEntry.getValue().getType(), null, null, null);
                 fieldMap.put(classFieldEntry.getValue().getName().toUpperCase(), new BeanFieldSingleValue<>(
-                        classFieldEntry.getKey().getType(), classFieldEntry.getValue(),
+                        classFieldEntry.getKey(), classFieldEntry.getValue(),
                         false, errorLocale, converter, null, null));
             }
         }
-=======
-    protected void loadUnadornedFieldMap(ListValuedMap<Class<?>, Field> fields) {
-        fields.entries().stream()
-                .filter(entry -> !(Serializable.class.isAssignableFrom(entry.getKey()) && "serialVersionUID".equals(entry.getValue().getName())))
-                .filter(entry -> !entry.getValue().isAnnotationPresent(CsvRecurse.class))
-                .forEach(entry -> {
-                    final CsvConverter converter = determineConverter(entry.getValue(), entry.getValue().getType(), null, null, null);
-                    fieldMap.put(entry.getValue().getName().toUpperCase(), new BeanFieldSingleValue<>(
-                            entry.getKey(), entry.getValue(),
-                            false, errorLocale, converter, null, null));
-                });
->>>>>>> 762face8
     }
 
     @Override
