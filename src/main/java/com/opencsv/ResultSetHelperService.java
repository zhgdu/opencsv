package com.opencsv;
/*
 Copyright 2005 Bytecode Pty Ltd.

 Licensed under the Apache License, Version 2.0 (the "License");
 you may not use this file except in compliance with the License.
 You may obtain a copy of the License at

 http://www.apache.org/licenses/LICENSE-2.0

 Unless required by applicable law or agreed to in writing, software
 distributed under the License is distributed on an "AS IS" BASIS,
 WITHOUT WARRANTIES OR CONDITIONS OF ANY KIND, either express or implied.
 See the License for the specific language governing permissions and
 limitations under the License.
 */

import org.apache.commons.lang3.StringUtils;
import org.apache.commons.text.TextStringBuilder;

import java.io.IOException;
import java.sql.*;
import java.text.NumberFormat;
import java.text.SimpleDateFormat;
import java.util.Objects;

/**
 * Helper class for processing JDBC ResultSet objects.
 */
public class ResultSetHelperService implements ResultSetHelper {
   protected static final int CLOBBUFFERSIZE = 2048;

   static final String DEFAULT_DATE_FORMAT = "dd-MMM-yyyy";
   static final String DEFAULT_TIMESTAMP_FORMAT = "dd-MMM-yyyy HH:mm:ss";
   private static final String DEFAULT_VALUE = StringUtils.EMPTY;

   protected String dateFormat = DEFAULT_DATE_FORMAT;
   protected String dateTimeFormat = DEFAULT_TIMESTAMP_FORMAT;
<<<<<<< HEAD
   protected NumberFormat integerFormat = null;
   protected NumberFormat floatingPointFormat = null;
=======
   protected NumberFormat integerFormat;
   protected NumberFormat floatingPointFormat;
>>>>>>> 563ad79f
   /**
    * Default constructor.
    */
   public ResultSetHelperService() {
   }

   /**
    * Set a default date format pattern that will be used by the service.
    *
    * @param dateFormat Desired date format
    */
   public void setDateFormat(String dateFormat) {
      this.dateFormat = dateFormat;
   }

   /**
    * Set a default date time format pattern that will be used by the service.
    *
    * @param dateTimeFormat Desired date time format
    */
   public void setDateTimeFormat(String dateTimeFormat) {
      this.dateTimeFormat = dateTimeFormat;
   }

   /**
    * Set a default number formatter for floating point numbers that will be used by the service.
    *
<<<<<<< HEAD
    * @param format Desired number format
=======
    * @param format Desired number format. Should not be null
>>>>>>> 563ad79f
    */
   public void setIntegerFormat(NumberFormat format) {
      this.integerFormat = format;
   }

   /**
    * Set a default number formatter for integer numbers that will be used by the service.
    *
<<<<<<< HEAD
    * @param format Desired number format
=======
    * @param format Desired number format. Should not be null
>>>>>>> 563ad79f
    */
   public void setFloatingPointFormat(NumberFormat format) {
      this.floatingPointFormat = format;
   }

   @Override
   public String[] getColumnNames(ResultSet rs) throws SQLException {
      ResultSetMetaData metadata = rs.getMetaData();
      String[] nameArray = new String[metadata.getColumnCount()];
      for (int i = 0; i < metadata.getColumnCount(); i++) {
         nameArray[i] = metadata.getColumnLabel(i+1);
      }
      return nameArray;
   }

   @Override
   public String[] getColumnValues(ResultSet rs) throws SQLException, IOException {
      return this.getColumnValues(rs, false, dateFormat, dateTimeFormat);
   }

   @Override
   public String[] getColumnValues(ResultSet rs, boolean trim) throws SQLException, IOException {
      return this.getColumnValues(rs, trim, dateFormat, dateTimeFormat);
   }

   @Override
   public String[] getColumnValues(ResultSet rs, boolean trim, String dateFormatString, String timeFormatString) throws SQLException, IOException {
      ResultSetMetaData metadata = rs.getMetaData();
      String[] valueArray = new String[metadata.getColumnCount()];
      for (int i = 1; i <= metadata.getColumnCount(); i++) {
         valueArray[i-1] = getColumnValue(rs, metadata.getColumnType(i), i,
               trim, dateFormatString, timeFormatString);
      }
      return valueArray;
   }

   /**
    * The formatted timestamp.
    * @param timestamp Timestamp read from resultset
    * @param timestampFormatString Format string
    * @return Formatted time stamp.
    */
   protected String handleTimestamp(Timestamp timestamp, String timestampFormatString) {
      SimpleDateFormat timeFormat = new SimpleDateFormat(timestampFormatString);
      return timestamp == null ? null : timeFormat.format(timestamp);
   }

   private String getColumnValue(ResultSet rs, int colType, int colIndex, boolean trim, String dateFormatString, String timestampFormatString)
         throws SQLException, IOException {

      String value;

      switch (colType) {
         case Types.BOOLEAN:
            value = Objects.toString(rs.getBoolean(colIndex));
            break;
         case Types.NCLOB:
            value = handleNClob(rs, colIndex);
            break;
         case Types.CLOB:
            value = handleClob(rs, colIndex);
            break;
         case Types.BIGINT:
<<<<<<< HEAD
            value = applyFormatter(integerFormat, rs, rs.getBigDecimal(colIndex));
=======
            value = applyFormatter(integerFormat, rs.getBigDecimal(colIndex));
>>>>>>> 563ad79f
            break;
         case Types.DECIMAL:
         case Types.REAL:
         case Types.NUMERIC:
<<<<<<< HEAD
            value = applyFormatter(floatingPointFormat, rs, rs.getBigDecimal(colIndex));
            break;
         case Types.DOUBLE:
            value = applyFormatter(floatingPointFormat, rs, rs.getDouble(colIndex));
            break;
         case Types.FLOAT:
            value = applyFormatter(floatingPointFormat, rs, rs.getFloat(colIndex));
=======
            value = applyFormatter(floatingPointFormat, rs.getBigDecimal(colIndex));
            break;
         case Types.DOUBLE:
            value = applyFormatter(floatingPointFormat, rs.getDouble(colIndex));
            break;
         case Types.FLOAT:
            value = applyFormatter(floatingPointFormat, rs.getFloat(colIndex));
>>>>>>> 563ad79f
            break;
         case Types.INTEGER:
         case Types.TINYINT:
         case Types.SMALLINT:
<<<<<<< HEAD
            value = applyFormatter(integerFormat, rs, rs.getInt(colIndex));
=======
            value = applyFormatter(integerFormat, rs.getInt(colIndex));
>>>>>>> 563ad79f
            break;
         case Types.DATE:
            value = handleDate(rs, colIndex, dateFormatString);
            break;
         case Types.TIME:
            value = Objects.toString(rs.getTime(colIndex), DEFAULT_VALUE);
            break;
         case Types.TIMESTAMP:
            value = handleTimestamp(rs.getTimestamp(colIndex), timestampFormatString);
            break;
         case Types.NVARCHAR:
         case Types.NCHAR:
         case Types.LONGNVARCHAR:
            value = handleNVarChar(rs, colIndex, trim);
            break;
         case Types.LONGVARCHAR:
         case Types.VARCHAR:
         case Types.CHAR:
            value = handleVarChar(rs, colIndex, trim);
            break;
         default:
            // This takes care of Types.BIT, Types.JAVA_OBJECT, and anything
            // unknown.
            value = Objects.toString(rs.getObject(colIndex), DEFAULT_VALUE);
      }


      if (value == null) {
         value = DEFAULT_VALUE;
      }

      return value;
   }

<<<<<<< HEAD
   private String applyFormatter(
		   NumberFormat formatter,
		   ResultSet rs, 
		   Number value
		   ) throws SQLException {
      if (value == null || rs.wasNull()) {
         return DEFAULT_VALUE;
      }
      return formatter != null?formatter.format(value):Objects.toString(value);
=======
   private String applyFormatter(NumberFormat formatter, Number value) {
      if (value != null && formatter != null) {
	     return formatter.format(value);
      }     
      return Objects.toString(value, DEFAULT_VALUE); 
>>>>>>> 563ad79f
   }
   
   /**
    * Retrieves the data from an VarChar in a result set.
    *
    * @param rs Result set
    * @param colIndex Column location of the data in the result set
    * @param trim Whether the value should be trimmed before being returned
    * @return A string representing the VarChar from the result set
    * @throws SQLException If there was an SQL error
    */
   protected String handleVarChar(ResultSet rs, int colIndex, boolean trim) throws SQLException {
      String value;
      String columnValue = rs.getString(colIndex);
      if (trim && columnValue != null) {
         value = columnValue.trim();
      } else {
         value = columnValue;
      }
      return value;
   }

   /**
    * Retrieves the data from an NVarChar in a result set.
    *
    * @param rs Result set
    * @param colIndex Column location of the data in the result set
    * @param trim Whether the value should be trimmed before being returned
    * @return A string representing the NVarChar from the result set
    * @throws SQLException If there was an SQL error
    */
   protected String handleNVarChar(ResultSet rs, int colIndex, boolean trim) throws SQLException {
      String value;
      String nColumnValue = rs.getNString(colIndex);
      if (trim && nColumnValue != null) {
         value = nColumnValue.trim();
      } else {
         value = nColumnValue;
      }
      return value;
   }

   /**
    * Retrieves a date from a result set.
    *
    * @param rs Result set
    * @param colIndex Column location of the data in the result set
    * @param dateFormatString Desired format of the date
    * @return A string representing the data from the result set in the format set in {@code dateFormatString}
    * @throws SQLException If there was an SQL error
    */
   protected String handleDate(ResultSet rs, int colIndex, String dateFormatString) throws SQLException {
      String value = DEFAULT_VALUE;
      Date date = rs.getDate(colIndex);
      if (date != null) {
         SimpleDateFormat df = new SimpleDateFormat(dateFormatString);
         value = df.format(date);
      }
      return value;
   }

   /**
    * Retrieves the data out of a CLOB.
    *
    * @param rs Result set
    * @param colIndex Column location of the data in the result set
    * @return The data in the Clob as a string
    * @throws SQLException If there was an SQL error
    * @throws IOException If data cannot be read from the Clob
    */
   protected String handleClob(ResultSet rs, int colIndex) throws SQLException, IOException {
      String value = DEFAULT_VALUE;
      Clob c = rs.getClob(colIndex);
      if (c != null) {
         TextStringBuilder sb = new TextStringBuilder();
         sb.readFrom(c.getCharacterStream());
         value = sb.toString();
      }
      return value;
   }

   /**
    * Retrieves the data out of a NCLOB.
    *
    * @param rs Result set
    * @param colIndex Column location of the data in the result set
    * @return The data in the NCLOB as a string
    * @throws SQLException If there was an SQL error
    * @throws IOException If data cannot be read from the NClob
    */
   protected String handleNClob(ResultSet rs, int colIndex) throws SQLException, IOException {
      String value = DEFAULT_VALUE;
      NClob nc = rs.getNClob(colIndex);
      if (nc != null) {
         TextStringBuilder sb = new TextStringBuilder();
         sb.readFrom(nc.getCharacterStream());
         value = sb.toString();
      }
      return value;
   }
}<|MERGE_RESOLUTION|>--- conflicted
+++ resolved
@@ -36,13 +36,9 @@
 
    protected String dateFormat = DEFAULT_DATE_FORMAT;
    protected String dateTimeFormat = DEFAULT_TIMESTAMP_FORMAT;
-<<<<<<< HEAD
-   protected NumberFormat integerFormat = null;
-   protected NumberFormat floatingPointFormat = null;
-=======
    protected NumberFormat integerFormat;
    protected NumberFormat floatingPointFormat;
->>>>>>> 563ad79f
+
    /**
     * Default constructor.
     */
@@ -70,11 +66,7 @@
    /**
     * Set a default number formatter for floating point numbers that will be used by the service.
     *
-<<<<<<< HEAD
-    * @param format Desired number format
-=======
     * @param format Desired number format. Should not be null
->>>>>>> 563ad79f
     */
    public void setIntegerFormat(NumberFormat format) {
       this.integerFormat = format;
@@ -83,11 +75,7 @@
    /**
     * Set a default number formatter for integer numbers that will be used by the service.
     *
-<<<<<<< HEAD
-    * @param format Desired number format
-=======
     * @param format Desired number format. Should not be null
->>>>>>> 563ad79f
     */
    public void setFloatingPointFormat(NumberFormat format) {
       this.floatingPointFormat = format;
@@ -151,24 +139,11 @@
             value = handleClob(rs, colIndex);
             break;
          case Types.BIGINT:
-<<<<<<< HEAD
-            value = applyFormatter(integerFormat, rs, rs.getBigDecimal(colIndex));
-=======
             value = applyFormatter(integerFormat, rs.getBigDecimal(colIndex));
->>>>>>> 563ad79f
             break;
          case Types.DECIMAL:
          case Types.REAL:
          case Types.NUMERIC:
-<<<<<<< HEAD
-            value = applyFormatter(floatingPointFormat, rs, rs.getBigDecimal(colIndex));
-            break;
-         case Types.DOUBLE:
-            value = applyFormatter(floatingPointFormat, rs, rs.getDouble(colIndex));
-            break;
-         case Types.FLOAT:
-            value = applyFormatter(floatingPointFormat, rs, rs.getFloat(colIndex));
-=======
             value = applyFormatter(floatingPointFormat, rs.getBigDecimal(colIndex));
             break;
          case Types.DOUBLE:
@@ -176,16 +151,11 @@
             break;
          case Types.FLOAT:
             value = applyFormatter(floatingPointFormat, rs.getFloat(colIndex));
->>>>>>> 563ad79f
             break;
          case Types.INTEGER:
          case Types.TINYINT:
          case Types.SMALLINT:
-<<<<<<< HEAD
-            value = applyFormatter(integerFormat, rs, rs.getInt(colIndex));
-=======
             value = applyFormatter(integerFormat, rs.getInt(colIndex));
->>>>>>> 563ad79f
             break;
          case Types.DATE:
             value = handleDate(rs, colIndex, dateFormatString);
@@ -213,40 +183,28 @@
       }
 
 
-      if (value == null) {
+      if (rs.wasNull() || value == null) {
          value = DEFAULT_VALUE;
       }
 
       return value;
    }
 
-<<<<<<< HEAD
-   private String applyFormatter(
-		   NumberFormat formatter,
-		   ResultSet rs, 
-		   Number value
-		   ) throws SQLException {
-      if (value == null || rs.wasNull()) {
-         return DEFAULT_VALUE;
-      }
-      return formatter != null?formatter.format(value):Objects.toString(value);
-=======
    private String applyFormatter(NumberFormat formatter, Number value) {
       if (value != null && formatter != null) {
-	     return formatter.format(value);
-      }     
-      return Objects.toString(value, DEFAULT_VALUE); 
->>>>>>> 563ad79f
-   }
-   
-   /**
-    * Retrieves the data from an VarChar in a result set.
-    *
-    * @param rs Result set
-    * @param colIndex Column location of the data in the result set
-    * @param trim Whether the value should be trimmed before being returned
-    * @return A string representing the VarChar from the result set
-    * @throws SQLException If there was an SQL error
+         return formatter.format(value);
+      }
+      return Objects.toString(value, DEFAULT_VALUE);
+   }
+
+   /**
+    * retrieves the data from an VarChar in a result set
+    *
+    * @param rs       - result set
+    * @param colIndex - column location of the data in the result set
+    * @param trim     - should the value be trimmed before being returned
+    * @return a string representing the VarChar from the result set
+    * @throws SQLException
     */
    protected String handleVarChar(ResultSet rs, int colIndex, boolean trim) throws SQLException {
       String value;
@@ -260,13 +218,13 @@
    }
 
    /**
-    * Retrieves the data from an NVarChar in a result set.
-    *
-    * @param rs Result set
-    * @param colIndex Column location of the data in the result set
-    * @param trim Whether the value should be trimmed before being returned
-    * @return A string representing the NVarChar from the result set
-    * @throws SQLException If there was an SQL error
+    * retrieves the data from an NVarChar in a result set
+    *
+    * @param rs       - result set
+    * @param colIndex - column location of the data in the result set
+    * @param trim     - should the value be trimmed before being returned
+    * @return a string representing the NVarChar from the result set
+    * @throws SQLException
     */
    protected String handleNVarChar(ResultSet rs, int colIndex, boolean trim) throws SQLException {
       String value;
@@ -280,13 +238,13 @@
    }
 
    /**
-    * Retrieves a date from a result set.
-    *
-    * @param rs Result set
-    * @param colIndex Column location of the data in the result set
-    * @param dateFormatString Desired format of the date
-    * @return A string representing the data from the result set in the format set in {@code dateFormatString}
-    * @throws SQLException If there was an SQL error
+    * retrieves an date from a result set
+    *
+    * @param rs               - result set
+    * @param colIndex         - column location of the data in the result set
+    * @param dateFormatString - desired format of the date
+    * @return - a string representing the data from the result set in the format set in dateFomratString.
+    * @throws SQLException
     */
    protected String handleDate(ResultSet rs, int colIndex, String dateFormatString) throws SQLException {
       String value = DEFAULT_VALUE;
@@ -299,13 +257,13 @@
    }
 
    /**
-    * Retrieves the data out of a CLOB.
-    *
-    * @param rs Result set
-    * @param colIndex Column location of the data in the result set
-    * @return The data in the Clob as a string
-    * @throws SQLException If there was an SQL error
-    * @throws IOException If data cannot be read from the Clob
+    * retrieves the data out of a CLOB
+    *
+    * @param rs       - result set
+    * @param colIndex - column location of the data in the result set
+    * @return the data in the Clob as a string.
+    * @throws SQLException
+    * @throws IOException
     */
    protected String handleClob(ResultSet rs, int colIndex) throws SQLException, IOException {
       String value = DEFAULT_VALUE;
@@ -319,13 +277,13 @@
    }
 
    /**
-    * Retrieves the data out of a NCLOB.
-    *
-    * @param rs Result set
-    * @param colIndex Column location of the data in the result set
-    * @return The data in the NCLOB as a string
-    * @throws SQLException If there was an SQL error
-    * @throws IOException If data cannot be read from the NClob
+    * retrieves the data out of a NCLOB
+    *
+    * @param rs       - result set
+    * @param colIndex - column location of the data in the result set
+    * @return the data in the NCLOB as a string.
+    * @throws SQLException
+    * @throws IOException
     */
    protected String handleNClob(ResultSet rs, int colIndex) throws SQLException, IOException {
       String value = DEFAULT_VALUE;
