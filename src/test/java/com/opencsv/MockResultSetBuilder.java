package com.opencsv;

import javax.sql.rowset.serial.SerialClob;

import java.io.InputStream;
import java.io.Reader;
import java.math.BigDecimal;
import java.net.URL;
import java.sql.*;
import java.util.Calendar;
import java.util.Map;

import static java.sql.Types.*;
import static org.mockito.Mockito.mock;
import static org.mockito.Mockito.when;

public class MockResultSetBuilder {

   public static ResultSet buildResultSet(ResultSetMetaData metaData, String[] columnValues, int[] columnTypes) throws SQLException {
      ResultSet resultSet = mock(ResultSet.class);
      when(resultSet.getMetaData()).thenReturn(metaData);

      for (int i = 0; i < columnValues.length; i++) {
         setExpectToGetColumnValue(resultSet, i + 1, columnValues[i], columnTypes[i]);
      }

      return wrapResultsetWasNull(columnValues, resultSet);
   }

   private static void setExpectToGetColumnValue(ResultSet rs, int index, String value, int type) throws SQLException {

      switch (type) {
         case BIT:
         case JAVA_OBJECT:
            when(rs.getObject(index)).thenReturn(value);
            break;
         case BOOLEAN:
            when(rs.getBoolean(index)).thenReturn(Boolean.valueOf(value));
            break;
         case BIGINT:
<<<<<<< HEAD
=======
            when(rs.getBigDecimal(index)).thenReturn(value != null ? new BigDecimal(value) : null);
            break;
>>>>>>> 5000cf12
         case Types.DECIMAL:
         case Types.REAL:
         case Types.NUMERIC:
            when(rs.getBigDecimal(index)).thenReturn(value != null ? new BigDecimal(value) : null);
            break;
         case Types.DOUBLE:
            when(rs.getDouble(index)).thenReturn(value != null ? Double.valueOf(value) : null);
            break;
         case Types.FLOAT:
            when(rs.getFloat(index)).thenReturn(value != null ? Float.valueOf(value) : null);
            break;
         case Types.INTEGER:
         case Types.TINYINT:
         case Types.SMALLINT:
            when(rs.getInt(index)).thenReturn(value != null ? Integer.parseInt(value) : 0);
            break;
         case Types.NVARCHAR:
         case Types.NCHAR:
         case Types.LONGNVARCHAR:
            when(rs.getNString(index)).thenReturn(value);
            break;
         case Types.LONGVARCHAR:
         case Types.VARCHAR:
         case Types.CHAR:
            when(rs.getString(index)).thenReturn(value);
            break;
         case Types.DATE:
            Date date = createDateFromMilliSeconds(value);
            when(rs.getDate(index)).thenReturn(date);
            break;
         case Types.TIME:
            Time time = createTimeFromMilliSeconds(value);
            when(rs.getTime(index)).thenReturn(time);
            break;
         case Types.TIMESTAMP:
            Timestamp ts = createTimeStampFromMilliSeconds(value);
            when(rs.getTimestamp(index)).thenReturn(ts);
            break;
         case Types.NCLOB:
            NClob nc = createNClobFromString(value);
            when(rs.getNClob(index)).thenReturn(nc);
            break;
         case Types.CLOB:
            Clob c = createClobFromString(value);
            when(rs.getClob(index)).thenReturn(c);
            break;

      }

   }

   private static Clob createClobFromString(String value) throws SQLException {
      return value != null ? new SerialClob(value.toCharArray()) : null;
   }

   private static NClob createNClobFromString(String value) throws SQLException {
      return value != null ? new NClobWrapper(new SerialClob(value.toCharArray())) : null;
   }

   private static Date createDateFromMilliSeconds(String value) {
      Date date;

      if (value == null) {
         date = null;
      } else {
         long milliseconds = Long.parseLong(value);
         date = new Date(milliseconds);
      }
      return date;
   }

   private static Time createTimeFromMilliSeconds(String value) {
      Time time;

      if (value == null) {
         time = null;
      } else {
         long milliseconds = Long.parseLong(value);
         time = new Time(milliseconds);
      }
      return time;
   }

   private static Timestamp createTimeStampFromMilliSeconds(String value) {
      Timestamp timestamp;

      if (value == null) {
         timestamp = null;
      } else {
         long milliseconds = Long.parseLong(value);
         timestamp = new Timestamp(milliseconds);
      }
      return timestamp;
   }

   public static ResultSet buildResultSet(String[] header, String[] values, int numRows) throws SQLException {
      ResultSet rs = mock(ResultSet.class);
      ResultSetMetaData rsmd = MockResultSetMetaDataBuilder.buildMetaData(header);

      when(rs.getMetaData()).thenReturn(rsmd);

      for (int i = 0; i < values.length; i++) {
         buildStringExpects(rs, i + 1, values[i], numRows);
      }
      buildNextExpect(rs, numRows);
      return rs;  //To change body of created methods use File | Settings | File Templates.
   }

   private static void buildStringExpects(ResultSet rs, int index, String value, int numRows) throws SQLException {

      if (numRows > 1) {
         String[] columnValues = new String[numRows];
         for (int i = 0; i < numRows - 1; i++) {
            columnValues[i] = value;
         }
         when(rs.getString(index)).thenReturn(value, columnValues);
      } else {
         when(rs.getString(index)).thenReturn(value);
      }
   }

   private static void buildNextExpect(ResultSet rs, int numRows) throws SQLException {
      if (numRows == 1) {
         when(rs.next()).thenReturn(true, false);
      } else {
         Boolean[] nextArray = new Boolean[numRows];
         for (int i = 0; i < numRows; i++) {
            nextArray[i] = i < (numRows - 1);
         }
         when(rs.next()).thenReturn(true, nextArray);
      }
   }

   private static ResultSet wrapResultsetWasNull(String[] columnValues, ResultSet resultSet) {
      return new ResultSet()  {
         int lastColumn = 0;

<<<<<<< HEAD
         public boolean wasNull() {
=======
         public boolean wasNull() throws SQLException {
>>>>>>> 5000cf12
            return columnValues[lastColumn - 1] == null;
         }
          
         public boolean absolute(int row) throws SQLException {
            return resultSet.absolute(row);
         }

         public void afterLast() throws SQLException {
            resultSet.afterLast();
         }

         public void beforeFirst() throws SQLException {
            resultSet.beforeFirst();
         }

         public void cancelRowUpdates() throws SQLException {
            resultSet.cancelRowUpdates();
         }

         public void clearWarnings() throws SQLException {
            resultSet.clearWarnings();
         }

         public void close() throws SQLException {
            resultSet.close();
         }

         public void deleteRow() throws SQLException {
            resultSet.deleteRow();
         }

         public int findColumn(String columnLabel) throws SQLException {
            return resultSet.findColumn(columnLabel);
         }

         public boolean first() throws SQLException {
            return resultSet.first();
         }

         public Array getArray(int columnIndex) throws SQLException {
            return resultSet.getArray(columnIndex);
         }

         public Array getArray(String columnLabel) throws SQLException {
            return resultSet.getArray(columnLabel);
         }

         public InputStream getAsciiStream(int columnIndex) throws SQLException {
            lastColumn = columnIndex;
            return resultSet.getAsciiStream(columnIndex);
         }

         public InputStream getAsciiStream(String columnLabel) throws SQLException {
            return resultSet.getAsciiStream(columnLabel);
         }

         @Deprecated
         public BigDecimal getBigDecimal(int columnIndex, int scale) throws SQLException {
            lastColumn = columnIndex;
            return resultSet.getBigDecimal(columnIndex, scale);
         }

         public BigDecimal getBigDecimal(int columnIndex) throws SQLException {
            lastColumn = columnIndex;
            return resultSet.getBigDecimal(columnIndex);
         }

         @Deprecated
         public BigDecimal getBigDecimal(String columnLabel, int scale) throws SQLException {
            return resultSet.getBigDecimal(columnLabel, scale);
         }

         public BigDecimal getBigDecimal(String columnLabel) throws SQLException {
            return resultSet.getBigDecimal(columnLabel);
         }

         public InputStream getBinaryStream(int columnIndex) throws SQLException {
            lastColumn = columnIndex;
            return resultSet.getBinaryStream(columnIndex);
         }

         public InputStream getBinaryStream(String columnLabel) throws SQLException {
            return resultSet.getBinaryStream(columnLabel);
         }

         public Blob getBlob(int columnIndex) throws SQLException {
            lastColumn = columnIndex;
            return resultSet.getBlob(columnIndex);
         }

         public Blob getBlob(String columnLabel) throws SQLException {
            return resultSet.getBlob(columnLabel);
         }

         public boolean getBoolean(int columnIndex) throws SQLException {
            lastColumn = columnIndex;
            return resultSet.getBoolean(columnIndex);
         }

         public boolean getBoolean(String columnLabel) throws SQLException {
            return resultSet.getBoolean(columnLabel);
         }

         public byte getByte(int columnIndex) throws SQLException {
            lastColumn = columnIndex;
            return resultSet.getByte(columnIndex);
         }

         public byte getByte(String columnLabel) throws SQLException {
            return resultSet.getByte(columnLabel);
         }

         public byte[] getBytes(int columnIndex) throws SQLException {
            lastColumn = columnIndex;
            return resultSet.getBytes(columnIndex);
         }

         public byte[] getBytes(String columnLabel) throws SQLException {
            return resultSet.getBytes(columnLabel);
         }

         public Reader getCharacterStream(int columnIndex) throws SQLException {
            lastColumn = columnIndex;
            return resultSet.getCharacterStream(columnIndex);
         }

         public Reader getCharacterStream(String columnLabel) throws SQLException {
            return resultSet.getCharacterStream(columnLabel);
         }

         public Clob getClob(int columnIndex) throws SQLException {
            lastColumn = columnIndex;
            return resultSet.getClob(columnIndex);
         }

         public Clob getClob(String columnLabel) throws SQLException {
            return resultSet.getClob(columnLabel);
         }

         public int getConcurrency() throws SQLException {
            return resultSet.getConcurrency();
         }

         public String getCursorName() throws SQLException {
            return resultSet.getCursorName();
         }

         public Date getDate(int columnIndex, Calendar cal) throws SQLException {
            lastColumn = columnIndex;
            return resultSet.getDate(columnIndex, cal);
         }

         public Date getDate(int columnIndex) throws SQLException {
            lastColumn = columnIndex;
            return resultSet.getDate(columnIndex);
         }

         public Date getDate(String columnLabel, Calendar cal) throws SQLException {
            return resultSet.getDate(columnLabel, cal);
         }

         public Date getDate(String columnLabel) throws SQLException {
            return resultSet.getDate(columnLabel);
         }

         public double getDouble(int columnIndex) throws SQLException {
            lastColumn = columnIndex;
            return resultSet.getDouble(columnIndex);
         }

         public double getDouble(String columnLabel) throws SQLException {
            return resultSet.getDouble(columnLabel);
         }

         public int getFetchDirection() throws SQLException {
            return resultSet.getFetchDirection();
         }

         public int getFetchSize() throws SQLException {
            return resultSet.getFetchSize();
         }

         public float getFloat(int columnIndex) throws SQLException {
            lastColumn = columnIndex;
            return resultSet.getFloat(columnIndex);
         }

         public float getFloat(String columnLabel) throws SQLException {
            return resultSet.getFloat(columnLabel);
         }

         public int getHoldability() throws SQLException {
            return resultSet.getHoldability();
         }

         public int getInt(int columnIndex) throws SQLException {
            lastColumn = columnIndex;
            return resultSet.getInt(columnIndex);
         }

         public int getInt(String columnLabel) throws SQLException {
            return resultSet.getInt(columnLabel);
         }

         public long getLong(int columnIndex) throws SQLException {
            lastColumn = columnIndex;
            return resultSet.getLong(columnIndex);
         }

         public long getLong(String columnLabel) throws SQLException {
            return resultSet.getLong(columnLabel);
         }

         public ResultSetMetaData getMetaData() throws SQLException {
            return resultSet.getMetaData();
         }

         public Reader getNCharacterStream(int columnIndex) throws SQLException {
            lastColumn = columnIndex;
            return resultSet.getNCharacterStream(columnIndex);
         }

         public Reader getNCharacterStream(String columnLabel) throws SQLException {
            return resultSet.getNCharacterStream(columnLabel);
         }

         public NClob getNClob(int columnIndex) throws SQLException {
            lastColumn = columnIndex;
            return resultSet.getNClob(columnIndex);
         }

         public NClob getNClob(String columnLabel) throws SQLException {
            return resultSet.getNClob(columnLabel);
         }

         public String getNString(int columnIndex) throws SQLException {
            lastColumn = columnIndex;
            return resultSet.getNString(columnIndex);
         }

         public String getNString(String columnLabel) throws SQLException {
            return resultSet.getNString(columnLabel);
         }

         public <T> T getObject(int columnIndex, Class<T> type) throws SQLException {
            lastColumn = columnIndex;
            return resultSet.getObject(columnIndex, type);
         }

         public Object getObject(int columnIndex, Map<String, Class<?>> map) throws SQLException {
            lastColumn = columnIndex;
            return resultSet.getObject(columnIndex, map);
         }

         public Object getObject(int columnIndex) throws SQLException {
            lastColumn = columnIndex;
            return resultSet.getObject(columnIndex);
         }

         public <T> T getObject(String columnLabel, Class<T> type) throws SQLException {
            return resultSet.getObject(columnLabel, type);
         }

         public Object getObject(String columnLabel, Map<String, Class<?>> map) throws SQLException {
            return resultSet.getObject(columnLabel, map);
         }

         public Object getObject(String columnLabel) throws SQLException {
            return resultSet.getObject(columnLabel);
         }

         public Ref getRef(int columnIndex) throws SQLException {
            lastColumn = columnIndex;
            return resultSet.getRef(columnIndex);
         }

         public Ref getRef(String columnLabel) throws SQLException {
            return resultSet.getRef(columnLabel);
         }

         public int getRow() throws SQLException {
            return resultSet.getRow();
         }

         public RowId getRowId(int columnIndex) throws SQLException {
            lastColumn = columnIndex;
            return resultSet.getRowId(columnIndex);
         }

         public RowId getRowId(String columnLabel) throws SQLException {
            return resultSet.getRowId(columnLabel);
         }

         public SQLXML getSQLXML(int columnIndex) throws SQLException {
            lastColumn = columnIndex;
            return resultSet.getSQLXML(columnIndex);
         }

         public SQLXML getSQLXML(String columnLabel) throws SQLException {
            return resultSet.getSQLXML(columnLabel);
         }

         public short getShort(int columnIndex) throws SQLException {
            lastColumn = columnIndex;
            return resultSet.getShort(columnIndex);
         }

         public short getShort(String columnLabel) throws SQLException {
            return resultSet.getShort(columnLabel);
         }

         public Statement getStatement() throws SQLException {
            return resultSet.getStatement();
         }

         public String getString(int columnIndex) throws SQLException {
            lastColumn = columnIndex;
            return resultSet.getString(columnIndex);
         }

         public String getString(String columnLabel) throws SQLException {
            return resultSet.getString(columnLabel);
         }

         public Time getTime(int columnIndex, Calendar cal) throws SQLException {
            lastColumn = columnIndex;
            return resultSet.getTime(columnIndex, cal);
         }

         public Time getTime(int columnIndex) throws SQLException {
            lastColumn = columnIndex;
            return resultSet.getTime(columnIndex);
         }

         public Time getTime(String columnLabel, Calendar cal) throws SQLException {
            return resultSet.getTime(columnLabel, cal);
         }

         public Time getTime(String columnLabel) throws SQLException {
            return resultSet.getTime(columnLabel);
         }

         public Timestamp getTimestamp(int columnIndex, Calendar cal) throws SQLException {
            lastColumn = columnIndex;
            return resultSet.getTimestamp(columnIndex, cal);
         }

         public Timestamp getTimestamp(int columnIndex) throws SQLException {
            lastColumn = columnIndex;
            return resultSet.getTimestamp(columnIndex);
         }

         public Timestamp getTimestamp(String columnLabel, Calendar cal) throws SQLException {
            return resultSet.getTimestamp(columnLabel, cal);
         }

         public Timestamp getTimestamp(String columnLabel) throws SQLException {
            return resultSet.getTimestamp(columnLabel);
         }

         public int getType() throws SQLException {
            return resultSet.getType();
         }

         public URL getURL(int columnIndex) throws SQLException {
            lastColumn = columnIndex;
            return resultSet.getURL(columnIndex);
         }

         public URL getURL(String columnLabel) throws SQLException {
            return resultSet.getURL(columnLabel);
         }

         @Deprecated
         public InputStream getUnicodeStream(int columnIndex) throws SQLException {
            lastColumn = columnIndex;
            return resultSet.getUnicodeStream(columnIndex);
         }

         @Deprecated
         public InputStream getUnicodeStream(String columnLabel) throws SQLException {
            return resultSet.getUnicodeStream(columnLabel);
         }

         public SQLWarning getWarnings() throws SQLException {
            return resultSet.getWarnings();
         }

         public void insertRow() throws SQLException {
            resultSet.insertRow();
         }

         public boolean isAfterLast() throws SQLException {
            return resultSet.isAfterLast();
         }

         public boolean isBeforeFirst() throws SQLException {
            return resultSet.isBeforeFirst();
         }

         public boolean isClosed() throws SQLException {
            return resultSet.isClosed();
         }

         public boolean isFirst() throws SQLException {
            return resultSet.isFirst();
         }

         public boolean isLast() throws SQLException {
            return resultSet.isLast();
         }

         public boolean isWrapperFor(Class<?> arg0) throws SQLException {
            return resultSet.isWrapperFor(arg0);
         }

         public boolean last() throws SQLException {
            return resultSet.last();
         }

         public void moveToCurrentRow() throws SQLException {
            resultSet.moveToCurrentRow();
         }

         public void moveToInsertRow() throws SQLException {
            resultSet.moveToInsertRow();
         }

         public boolean next() throws SQLException {
            return resultSet.next();
         }

         public boolean previous() throws SQLException {
            return resultSet.previous();
         }

         public void refreshRow() throws SQLException {
            resultSet.refreshRow();
         }

         public boolean relative(int rows) throws SQLException {
            return resultSet.relative(rows);
         }

         public boolean rowDeleted() throws SQLException {
            return resultSet.rowDeleted();
         }

         public boolean rowInserted() throws SQLException {
            return resultSet.rowInserted();
         }

         public boolean rowUpdated() throws SQLException {
            return resultSet.rowUpdated();
         }

         public void setFetchDirection(int direction) throws SQLException {
            resultSet.setFetchDirection(direction);
         }

         public void setFetchSize(int rows) throws SQLException {
            resultSet.setFetchSize(rows);
         }

         public <T> T unwrap(Class<T> arg0) throws SQLException {
            return resultSet.unwrap(arg0);
         }

         public void updateArray(int columnIndex, Array x) throws SQLException {
            resultSet.updateArray(columnIndex, x);
         }

         public void updateArray(String columnLabel, Array x) throws SQLException {
            resultSet.updateArray(columnLabel, x);
         }

         public void updateAsciiStream(int columnIndex, InputStream x, int length) throws SQLException {
            resultSet.updateAsciiStream(columnIndex, x, length);
         }

         public void updateAsciiStream(int columnIndex, InputStream x, long length) throws SQLException {
            resultSet.updateAsciiStream(columnIndex, x, length);
         }

         public void updateAsciiStream(int columnIndex, InputStream x) throws SQLException {
            resultSet.updateAsciiStream(columnIndex, x);
         }

         public void updateAsciiStream(String columnLabel, InputStream x, int length) throws SQLException {
            resultSet.updateAsciiStream(columnLabel, x, length);
         }

         public void updateAsciiStream(String columnLabel, InputStream x, long length) throws SQLException {
            resultSet.updateAsciiStream(columnLabel, x, length);
         }

         public void updateAsciiStream(String columnLabel, InputStream x) throws SQLException {
            resultSet.updateAsciiStream(columnLabel, x);
         }

         public void updateBigDecimal(int columnIndex, BigDecimal x) throws SQLException {
            resultSet.updateBigDecimal(columnIndex, x);
         }

         public void updateBigDecimal(String columnLabel, BigDecimal x) throws SQLException {
            resultSet.updateBigDecimal(columnLabel, x);
         }

         public void updateBinaryStream(int columnIndex, InputStream x, int length) throws SQLException {
            resultSet.updateBinaryStream(columnIndex, x, length);
         }

         public void updateBinaryStream(int columnIndex, InputStream x, long length) throws SQLException {
            resultSet.updateBinaryStream(columnIndex, x, length);
         }

         public void updateBinaryStream(int columnIndex, InputStream x) throws SQLException {
            resultSet.updateBinaryStream(columnIndex, x);
         }

         public void updateBinaryStream(String columnLabel, InputStream x, int length) throws SQLException {
            resultSet.updateBinaryStream(columnLabel, x, length);
         }

         public void updateBinaryStream(String columnLabel, InputStream x, long length) throws SQLException {
            resultSet.updateBinaryStream(columnLabel, x, length);
         }

         public void updateBinaryStream(String columnLabel, InputStream x) throws SQLException {
            resultSet.updateBinaryStream(columnLabel, x);
         }

         public void updateBlob(int columnIndex, Blob x) throws SQLException {
            resultSet.updateBlob(columnIndex, x);
         }

         public void updateBlob(int columnIndex, InputStream inputStream, long length) throws SQLException {
            resultSet.updateBlob(columnIndex, inputStream, length);
         }

         public void updateBlob(int columnIndex, InputStream inputStream) throws SQLException {
            resultSet.updateBlob(columnIndex, inputStream);
         }

         public void updateBlob(String columnLabel, Blob x) throws SQLException {
            resultSet.updateBlob(columnLabel, x);
         }

         public void updateBlob(String columnLabel, InputStream inputStream, long length) throws SQLException {
            resultSet.updateBlob(columnLabel, inputStream, length);
         }

         public void updateBlob(String columnLabel, InputStream inputStream) throws SQLException {
            resultSet.updateBlob(columnLabel, inputStream);
         }

         public void updateBoolean(int columnIndex, boolean x) throws SQLException {
            resultSet.updateBoolean(columnIndex, x);
         }

         public void updateBoolean(String columnLabel, boolean x) throws SQLException {
            resultSet.updateBoolean(columnLabel, x);
         }

         public void updateByte(int columnIndex, byte x) throws SQLException {
            resultSet.updateByte(columnIndex, x);
         }

         public void updateByte(String columnLabel, byte x) throws SQLException {
            resultSet.updateByte(columnLabel, x);
         }

         public void updateBytes(int columnIndex, byte[] x) throws SQLException {
            resultSet.updateBytes(columnIndex, x);
         }

         public void updateBytes(String columnLabel, byte[] x) throws SQLException {
            resultSet.updateBytes(columnLabel, x);
         }

         public void updateCharacterStream(int columnIndex, Reader x, int length) throws SQLException {
            resultSet.updateCharacterStream(columnIndex, x, length);
         }

         public void updateCharacterStream(int columnIndex, Reader x, long length) throws SQLException {
            resultSet.updateCharacterStream(columnIndex, x, length);
         }

         public void updateCharacterStream(int columnIndex, Reader x) throws SQLException {
            resultSet.updateCharacterStream(columnIndex, x);
         }

         public void updateCharacterStream(String columnLabel, Reader reader, int length) throws SQLException {
            resultSet.updateCharacterStream(columnLabel, reader, length);
         }

         public void updateCharacterStream(String columnLabel, Reader reader, long length) throws SQLException {
            resultSet.updateCharacterStream(columnLabel, reader, length);
         }

         public void updateCharacterStream(String columnLabel, Reader reader) throws SQLException {
            resultSet.updateCharacterStream(columnLabel, reader);
         }

         public void updateClob(int columnIndex, Clob x) throws SQLException {
            resultSet.updateClob(columnIndex, x);
         }

         public void updateClob(int columnIndex, Reader reader, long length) throws SQLException {
            resultSet.updateClob(columnIndex, reader, length);
         }

         public void updateClob(int columnIndex, Reader reader) throws SQLException {
            resultSet.updateClob(columnIndex, reader);
         }

         public void updateClob(String columnLabel, Clob x) throws SQLException {
            resultSet.updateClob(columnLabel, x);
         }

         public void updateClob(String columnLabel, Reader reader, long length) throws SQLException {
            resultSet.updateClob(columnLabel, reader, length);
         }

         public void updateClob(String columnLabel, Reader reader) throws SQLException {
            resultSet.updateClob(columnLabel, reader);
         }

         public void updateDate(int columnIndex, Date x) throws SQLException {
            resultSet.updateDate(columnIndex, x);
         }

         public void updateDate(String columnLabel, Date x) throws SQLException {
            resultSet.updateDate(columnLabel, x);
         }

         public void updateDouble(int columnIndex, double x) throws SQLException {
            resultSet.updateDouble(columnIndex, x);
         }

         public void updateDouble(String columnLabel, double x) throws SQLException {
            resultSet.updateDouble(columnLabel, x);
         }

         public void updateFloat(int columnIndex, float x) throws SQLException {
            resultSet.updateFloat(columnIndex, x);
         }

         public void updateFloat(String columnLabel, float x) throws SQLException {
            resultSet.updateFloat(columnLabel, x);
         }

         public void updateInt(int columnIndex, int x) throws SQLException {
            resultSet.updateInt(columnIndex, x);
         }

         public void updateInt(String columnLabel, int x) throws SQLException {
            resultSet.updateInt(columnLabel, x);
         }

         public void updateLong(int columnIndex, long x) throws SQLException {
            resultSet.updateLong(columnIndex, x);
         }

         public void updateLong(String columnLabel, long x) throws SQLException {
            resultSet.updateLong(columnLabel, x);
         }

         public void updateNCharacterStream(int columnIndex, Reader x, long length) throws SQLException {
            resultSet.updateNCharacterStream(columnIndex, x, length);
         }

         public void updateNCharacterStream(int columnIndex, Reader x) throws SQLException {
            resultSet.updateNCharacterStream(columnIndex, x);
         }

         public void updateNCharacterStream(String columnLabel, Reader reader, long length) throws SQLException {
            resultSet.updateNCharacterStream(columnLabel, reader, length);
         }

         public void updateNCharacterStream(String columnLabel, Reader reader) throws SQLException {
            resultSet.updateNCharacterStream(columnLabel, reader);
         }

         public void updateNClob(int columnIndex, NClob nClob) throws SQLException {
            resultSet.updateNClob(columnIndex, nClob);
         }

         public void updateNClob(int columnIndex, Reader reader, long length) throws SQLException {
            resultSet.updateNClob(columnIndex, reader, length);
         }

         public void updateNClob(int columnIndex, Reader reader) throws SQLException {
            resultSet.updateNClob(columnIndex, reader);
         }

         public void updateNClob(String columnLabel, NClob nClob) throws SQLException {
            resultSet.updateNClob(columnLabel, nClob);
         }

         public void updateNClob(String columnLabel, Reader reader, long length) throws SQLException {
            resultSet.updateNClob(columnLabel, reader, length);
         }

         public void updateNClob(String columnLabel, Reader reader) throws SQLException {
            resultSet.updateNClob(columnLabel, reader);
         }

         public void updateNString(int columnIndex, String nString) throws SQLException {
            resultSet.updateNString(columnIndex, nString);
         }

         public void updateNString(String columnLabel, String nString) throws SQLException {
            resultSet.updateNString(columnLabel, nString);
         }

         public void updateNull(int columnIndex) throws SQLException {
            resultSet.updateNull(columnIndex);
         }

         public void updateNull(String columnLabel) throws SQLException {
            resultSet.updateNull(columnLabel);
         }

         public void updateObject(int columnIndex, Object x, int scaleOrLength) throws SQLException {
            resultSet.updateObject(columnIndex, x, scaleOrLength);
         }

         public void updateObject(int columnIndex, Object x) throws SQLException {
            resultSet.updateObject(columnIndex, x);
         }

         public void updateObject(String columnLabel, Object x, int scaleOrLength) throws SQLException {
            resultSet.updateObject(columnLabel, x, scaleOrLength);
         }

         public void updateObject(String columnLabel, Object x) throws SQLException {
            resultSet.updateObject(columnLabel, x);
         }

         public void updateRef(int columnIndex, Ref x) throws SQLException {
            resultSet.updateRef(columnIndex, x);
         }

         public void updateRef(String columnLabel, Ref x) throws SQLException {
            resultSet.updateRef(columnLabel, x);
         }

         public void updateRow() throws SQLException {
            resultSet.updateRow();
         }

         public void updateRowId(int columnIndex, RowId x) throws SQLException {
            resultSet.updateRowId(columnIndex, x);
         }

         public void updateRowId(String columnLabel, RowId x) throws SQLException {
            resultSet.updateRowId(columnLabel, x);
         }

         public void updateSQLXML(int columnIndex, SQLXML xmlObject) throws SQLException {
            resultSet.updateSQLXML(columnIndex, xmlObject);
         }

         public void updateSQLXML(String columnLabel, SQLXML xmlObject) throws SQLException {
            resultSet.updateSQLXML(columnLabel, xmlObject);
         }

         public void updateShort(int columnIndex, short x) throws SQLException {
            resultSet.updateShort(columnIndex, x);
         }

         public void updateShort(String columnLabel, short x) throws SQLException {
            resultSet.updateShort(columnLabel, x);
         }

         public void updateString(int columnIndex, String x) throws SQLException {
            resultSet.updateString(columnIndex, x);
         }

         public void updateString(String columnLabel, String x) throws SQLException {
            resultSet.updateString(columnLabel, x);
         }

         public void updateTime(int columnIndex, Time x) throws SQLException {
            resultSet.updateTime(columnIndex, x);
         }

         public void updateTime(String columnLabel, Time x) throws SQLException {
            resultSet.updateTime(columnLabel, x);
         }

         public void updateTimestamp(int columnIndex, Timestamp x) throws SQLException {
            resultSet.updateTimestamp(columnIndex, x);
         }

         public void updateTimestamp(String columnLabel, Timestamp x) throws SQLException {
            resultSet.updateTimestamp(columnLabel, x);
         }

      };
   }

}<|MERGE_RESOLUTION|>--- conflicted
+++ resolved
@@ -1,11 +1,11 @@
 package com.opencsv;
 
 import javax.sql.rowset.serial.SerialClob;
-
 import java.io.InputStream;
 import java.io.Reader;
 import java.math.BigDecimal;
 import java.net.URL;
+import java.sql.SQLXML;
 import java.sql.*;
 import java.util.Calendar;
 import java.util.Map;
@@ -38,11 +38,8 @@
             when(rs.getBoolean(index)).thenReturn(Boolean.valueOf(value));
             break;
          case BIGINT:
-<<<<<<< HEAD
-=======
             when(rs.getBigDecimal(index)).thenReturn(value != null ? new BigDecimal(value) : null);
             break;
->>>>>>> 5000cf12
          case Types.DECIMAL:
          case Types.REAL:
          case Types.NUMERIC:
@@ -180,11 +177,7 @@
       return new ResultSet()  {
          int lastColumn = 0;
 
-<<<<<<< HEAD
-         public boolean wasNull() {
-=======
          public boolean wasNull() throws SQLException {
->>>>>>> 5000cf12
             return columnValues[lastColumn - 1] == null;
          }
           
